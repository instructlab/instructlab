# 🏎️ Making `lab` go fast

By default, `lab` will attempt to use your GPU for inference and synthesis. This works on a wide variety of common systems, but less-common configurations may require some additional tinkering to get it enabled. This document aims to describe how you can GPU-accelerate `lab` on a variety of different environments.

`lab` relies on two Python packages that can be GPU accelerated: `torch` and `llama-cpp-python`. In short, you'll need to replace the default versions of these packages with versions that have been compiled for GPU-specific support, recompile `lab`, then run it.

### Python 3.11 (Linux only)

> **NOTE:** This section may be outdated. At least AMD ROCm works fine with Python 3.12 and Torch 2.2.1+rocm5.7 binaries.

Unfortunately, at the time of writing, `torch` does not have GPU-specific support for the latest Python (3.12), so if you're on Linux, it's recommended to set up a Python 3.11-specific `venv` and install `lab` to that to minimize issues. (MacOS ships Python 3.9, so this step shouldn't be necessary.) Here's how to do that on Fedora with `dnf`:

  ```shell
  # Install python3.11
  sudo dnf install python3.11

  # Remove old venv from instruct-lab/ directory (if it exists) 
  rm -r venv

  # Create and activate new Python 3.11 venv
  python3.11 -m venv venv
  source venv/bin/activate

  # Install lab (assumes a locally-cloned repo)
  # You can clone the repo if you haven't already done so (either one)
  # gh repo clone instruct-lab/cli
  # git clone git@github.com:instruct-lab/cli.git
  pip3 install cli/.
  ```

With Python 3.11 installed, it's time to replace some packages!

### Nvidia/CUDA

`torch` should already ship with CUDA support, so you only have to replace `llama-cpp-python`.

Ensure you have the latest proprietary Nvidia drivers installed.  You can easily validate whether you are using `nouveau` or `nvidia` kernel drivers with the following command.  If your output shows "Kernel driver in use: nouveau", you are **not running** with the proprietary Nvidia drivers.

```shell
# Check video driver
lspci -n -n -k | grep -A 2 -e VGA -e 3D
```

If needed, install the proprietary NVidia drivers 

```shell
# Enable RPM Fusion Repos
sudo dnf install https://mirrors.rpmfusion.org/free/fedora/rpmfusion-free-release-$(rpm -E %fedora).noarch.rpm https://mirrors.rpmfusion.org/nonfree/fedora/rpmfusion-nonfree-release-$(rpm -E %fedora).noarch.rpm

# Install Nvidia Drivers
# There may be extra steps for enabling secure boot.  View the following blog for further details: https://blog.monosoul.dev/2022/05/17/automatically-sign-nvidia-kernel-module-in-fedora-36/ 

sudo dnf install akmod-nvidia xorg-x11-drv-nvidia-cuda

# Reboot to load new kernel drivers
sudo reboot

# Check video driver
lspci -n -n -k | grep -A 2 -e VGA -e 3D
```

You should now see "Kernel driver in use: nvidia". The next step is to ensure CUDA 12.4 is installed.

```shell
# Install CUDA 12.4 and nvtop to monitor GPU usage
sudo dnf config-manager --add-repo https://developer.download.nvidia.com/compute/cuda/repos/fedora39/x86_64/cuda-fedora39.repo

sudo dnf clean all
sudo dnf -y install cuda-toolkit-12-4 nvtop
```

Go to the project's Github to see the [supported backends](https://github.com/abetlen/llama-cpp-python?tab=readme-ov-file#supported-backends). Find the `cuBLAS (CUDA)` backend. You'll see a `pip3 install` command. You'll want to add a few options to ensure it gets installed over the existing package: `--force-reinstall` and `--no-cache-dir`. Your final command should look like this:

```shell
# Veryify CUDA can be found in your PATH variable
export CUDA_HOME=/usr/local/cuda
export LD_LIBRARY_PATH=$LD_LIBRARY_PATH:/usr/local/cuda/lib64:/usr/local/cuda/extras/CUPTI/lib64
export PATH=$PATH:$CUDA_HOME/bin

# Recompile llama-cpp-python using CUDA
CMAKE_ARGS="-DLLAMA_CUBLAS=on" pip3 install --force-reinstall --no-cache-dir llama-cpp-python

# Recompile lab 
pip3 install cli/.
```

Proceed to the `Initialize` section of the [CLI Readme](https://github.com/instruct-lab/cli?tab=readme-ov-file#%EF%B8%8F-initialize-lab), and use the `nvtop` utility to validate GPU utilization when interacting with `lab chat` or `lab generate`

### AMD/ROCm

<<<<<<< HEAD
Your user account must be in the `video` and `render` group to have permission to access the GPU hardware. If the `id` command does not show both groups, then run the following command. You have to log out log and log in again to refresh your current user session.

```shell
sudo usermod -a -G render,video $LOGNAME
```

`torch` does not yet ship with AMD ROCm support, so you'll need to install a version compiled with support for it.
=======
`torch` does not yet ship with AMD ROCm support, so you'll need to install a version compiled with support.
>>>>>>> bb3dca26

Visit [Pytorch's "Get Started Locally" page](https://pytorch.org/get-started/locally/) and use the matrix installer tool to find the ROCm package. `Stable, Linux, Pip, Python, ROCm 5.7` in the matrix installer spits out the following command:

```shell
pip3 install torch torchvision torchaudio --index-url https://download.pytorch.org/whl/rocm5.7
```

You don't need `torchvision` or `torchaudio`, so get rid of those. You also want to make _very_ sure you're installing the right package, and not the old one that doesn't have GPU support, so you should add these options: `--force-reinstall` and `--no-cache-dir`. Your command should look like below. Run it to install the new version of `torch`.

```shell
pip3 install torch --force-reinstall --no-cache-dir --index-url https://download.pytorch.org/whl/rocm5.7
```

With that done, it's time to move on to `llama-cpp-python`.

Go to the project's Github to see the [supported backends](https://github.com/abetlen/llama-cpp-python?tab=readme-ov-file#supported-backends). There are several possible backends that may work on AMD; `CLBlast (OpenCL)` and `hipBLAS (ROCm)` have been tested to work. It may be worth installing others to see if they work for you, but your mileage may vary. Instructions for the tested backends are included below!

Whichever backend you choose, you'll see a `pip3 install` command. You'll want to add a few options to ensure it gets installed over the existing package: `--force-reinstall` and `--no-cache-dir`. 

#### hipBLAS

If using hipBLAS you may need to install additional ROCm and hipBLAS Dependencies:
```
# Optionally enable repo.radeon.com repository, available through AMD documentation or Radeon Software for Linux for RHEL 9.3 at https://www.amd.com/en/support/linux-drivers
# The above will get you the latest 6.x drivers, and will not work with rocm5.7 pytorch
# to grab rocm 5.7 drivers: https://repo.radeon.com/amdgpu-install/23.30.3/rhel/9.2/
# ROCm Dependencies
sudo dnf install rocm-dev rocm-utils rocm-llvm rocminfo

# hipBLAS dependencies
sudo dnf install hipblas-devel hipblas rocblas-devel
```

With those dependencies installed, you should be able to install (and build) `llama-cpp-python`!

You can use `rocminfo | grep gfx` from `rocminfo` package or `amdgpu-arch` from `clang-tools-extra` package to find our GPU model to include in the build command - this may not be necessary in Fedora 40+ or ROCm 6.0+.  You should see something like the following if you have an AMD Integrated and Dedicated GPU:
```
$ rocminfo | grep gfx
  Name:                    gfx1100                            
      Name:                    amdgcn-amd-amdhsa--gfx1100         
  Name:                    gfx1036                            
      Name:                    amdgcn-amd-amdhsa--gfx103
```

In this case, `gfx1100` is the model we're looking for (our dedicated GPU) so we'll include that in our build command as follows:

```shell
CMAKE_ARGS="-DLLAMA_HIPBLAS=on -DCMAKE_C_COMPILER=/opt/rocm/llvm/bin/clang -DCMAKE_CXX_COMPILER=/opt/rocm/llvm/bin/clang++ -DCMAKE_PREFIX_PATH=/opt/rocm -DAMDGPU_TARGETS=gfx1100" FORCE_CMAKE=1 pip install llama-cpp-python --force-reinstall --no-cache-dir
```

> **Note:** This is explicitly forcing the build to use the ROCm compilers and prefix path for dependency resolution in the CMake build.  This works around an issue in the CMake and ROCm version in Fedora 39 and below and is fixed in Fedora 40.  With Fedora 40's ROCm packages, use `CMAKE_ARGS="-DLLAMA_HIPBLAS=on -DCMAKE_C_COMPILER=/usr/bin/clang -DCMAKE_CXX_COMPILER=/usr/bin/clang++ -DAMDGPU_TARGETS=gfx1100"` instead.

Once that package is installed, recompile `lab` with `pip3 install .`.  You also need to tell `HIP` which GPU to use - you can find this out via `rocminfo` although it is typically GPU 0.  To set which device is visible to HIP, we'll set `export HIP_VISIBLE_DEVICES=0` for GPU 0.   You may also have to set `HSA_OVERRIDE_GFX_VERSION` to override ROCm's GFX version detection, for example `export HSA_OVERRIDE_GFX_VERSION=10.3.0` to force an unsupported `gfx1032` card to use use supported `gfx1030` version.  The environment variable `AMD_LOG_LEVEL` enables debug logging of ROCm libraries, for example `AMD_LOG_LEVEL=3` to print API calls to stderr.

Now you can skip to the `Testing` section.

#### CLBlast (OpenCL)

Your final command should look like so (this uses `CLBlast`):

```shell
CMAKE_ARGS="-DLLAMA_CLBLAST=on" pip3 install --force-reinstall --no-cache-dir llama-cpp-python
```

Once that package is installed, recompile `lab` with `pip3 install .` and skip to the `Testing` section.

### Metal/Apple Silicon

The `lab` default installation should have Metal support by default. If that isn't the case, these steps might help to enable it. 

`torch` should already ship with Metal support, so you only have to replace `llama-cpp-python`. Go to the project's Github to see the [supported backends](https://github.com/abetlen/llama-cpp-python?tab=readme-ov-file#supported-backends). Find the `Metal` backend. You'll see a `pip3 install` command. You'll want to add a few options to ensure it gets installed over the existing package: `--force-reinstall` and `--no-cache-dir`. Your final command should look like so:

```shell
CMAKE_ARGS="-DLLAMA_METAL=on" pip3 install --force-reinstall --no-cache-dir llama-cpp-python
```

Once that package is installed, recompile `lab` with `pip3 install .` and skip to the `Testing` section.

### Testing

Test your changes by chatting to the LLM. Run `lab serve` and `lab chat` and chat to the LLM. If you notice significantly faster inference, congratulations! You've enabled GPU acceleration. You should also notice that the `lab generate` step will take significantly less time.  You can use tools like `nvtop` and `radeontop` to monitor GPU usage.

The `torch` and `llama_cpp` packages provide functions to debug GPU support.  Here is an example from an AMD ROCm system with a single GPU, ROCm build of PyTorch and llama-cpp with HIPBLAS.  Don't be confused by the fact that PyTorch uses `torch.cuda` API for ROCm or llama-cpp reports HIPBLAS as CUBLAS.  The packages treat ROCm like a variant of CUDA.

```python
>>> import torch
>>> torch.__version__
'2.2.1+rocm5.7'
>>> torch.version.cuda or 'n/a'
'n/a'
>>> torch.version.hip or 'n/a'
'5.7.31921-d1770ee1b'
>>> torch.cuda.is_available()
True
>>> torch.cuda.device_count()
1
>>> torch.cuda.get_device_name(torch.cuda.current_device())
'AMD Radeon RX 7900 XT'
```

```python
>>> import llama
>>> llama_cpp.__version__
'0.2.56'
>>> llama_cpp.llama_supports_gpu_offload()
True
>>> llama_cpp.llama_backend_init()
ggml_init_cublas: GGML_CUDA_FORCE_MMQ:   no
ggml_init_cublas: CUDA_USE_TENSOR_CORES: yes
ggml_init_cublas: found 1 ROCm devices:
  Device 0: AMD Radeon RX 7900 XT, compute capability 11.0, VMM: no
```

## Training

`lab train`  also experimentally supports GPU acceleration on Linux. Details of a working set up is included above. Training is memory-intensive and requires a modern GPU to work. The GPU must support `bfloat16` or `fp16` and have at least 17 GiB of free GPU memory. Nvidia CUDA on WSL2 is able to use shared host memory (USM) if GPU memory is not sufficient, but that comes with a performance penalty. Training on Linux Kernel requires all data to fit in GPU memory. We are working on improvements like 4-bit quantization.

It has been successfully tested on:

- Nvidia GeForce RTX 3090 (24 GiB), Fedora 39, PyTorch 2.2.1 CUDA 12.1
- Nvidia GeForce RTX 3060 Ti (8 GiB + 9 GiB shared), Fedora 39 on WSL2, CUDA 12.1
- Nvidia Tesla V100 (16 GB) on AWS `p3.2xlarge`, Fedora 39, PyTorch 2.2.1, 4-bit quantization
- AMD Radeon RX 7900 XT (20 GiB), Fedora 39, PyTorch 2.2.1+rocm5.7
- AMD Radeon RX 7900 XTX (24 GiB), Fedora 39, PyTorch 2.2.1+rocm5.7
- AMD Radeon RX 6700 XT (12 GiB), Fedora 39, PyTorch 2.2.1+rocm5.7, 4-bit quantization

Incompatible devices:

- NVidia cards with Turing architecture (GeForce RTX 20 series) or older. They
  lack support for `bfloat16` and `fp16`.

> **Note:** PyTorch implements AMD ROCm support on top of its `torch.cuda` API and treats AMD GPUs as CUDA devices. In a ROCm build of PyTorch, `cuda:0` is actually the first ROCm device.

> **Note:** Training does not use a local lab server. You can stop `lab serve` to free up GPU memory.

```shell
lab train --device cuda
```

```shell
python3 cli/train/linux_train.py --train-file generated/train_merlinite-7b-Q4_K_M_2024-03-11T16_40_55.jsonl --test-file generated/test_merlinite-7b-Q4_K_M_2024-03-11T16_40_55.jsonl --num-epochs 1 --device cuda
LINUX_TRAIN.PY: PyTorch device is 'cuda:0'
  NVidia CUDA version: n/a
  AMD ROCm HIP version: 5.7.31921-d1770ee1b
  Device 'cuda:0' is 'AMD Radeon RX 7900 XT'
  Free GPU memory: 19.9 GiB of 20.0 GiB
LINUX_TRAIN.PY: NUM EPOCHS IS:  1
...
```<|MERGE_RESOLUTION|>--- conflicted
+++ resolved
@@ -88,17 +88,13 @@
 
 ### AMD/ROCm
 
-<<<<<<< HEAD
 Your user account must be in the `video` and `render` group to have permission to access the GPU hardware. If the `id` command does not show both groups, then run the following command. You have to log out log and log in again to refresh your current user session.
 
 ```shell
 sudo usermod -a -G render,video $LOGNAME
 ```
 
-`torch` does not yet ship with AMD ROCm support, so you'll need to install a version compiled with support for it.
-=======
 `torch` does not yet ship with AMD ROCm support, so you'll need to install a version compiled with support.
->>>>>>> bb3dca26
 
 Visit [Pytorch's "Get Started Locally" page](https://pytorch.org/get-started/locally/) and use the matrix installer tool to find the ROCm package. `Stable, Linux, Pip, Python, ROCm 5.7` in the matrix installer spits out the following command:
 
