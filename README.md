--- conflicted
+++ resolved
@@ -114,19 +114,7 @@
 `lab` will use the default configuration file unless otherwise specified.
 You can override this behavior for any `lab` command with the `--config` parameter.
 
-<<<<<<< HEAD
-## 📥 Download the model
-
-Users should make sure they are logged in to their github accounts via the `gh` CLI and following the prompts/instructions:
-
-```
-gh auth login
-```
-
-**⁉️  Something not working?**: Please review [TROUBLESHOOTING.md](./TROUBLESHOOTING.md#lab-troubleshooting) for troubleshooting tips related to `gh`.
-=======
 ### 📥 Download the model
->>>>>>> e29538ea
 
 ```
 lab download
