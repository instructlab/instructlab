# InstructLab 🥼 (`ilab`)

## 📖 Contents
- [❓What is `ilab`](#-what-is-ilab)
- [📋 Requirements](#-requirements)
- [✅ Getting started](#-getting-started)
  - [🧰 Installing`ilab`](#-installing-ilab)
  - [🏗️ Initialize `ilab`](#%EF%B8%8F-initialize-ilab)
  - [📥 Download the model](#-download-the-model)
  - [🍴 Serving the model](#-serving-the-model)
  - [📣 Chat with the model (Optional)](#-chat-with-the-model-optional)
- [💻 Creating new knowledge or skills and training the model](#-creating-new-knowledge-or-skills-and-training-the-model)
  - [🎁 Contribute knowledge or compositional skills](#-contribute-knowledge-or-compositional-skills)
  - [📜 List your new data](#-list-your-new-data)
  - [📜 Check your new data](#-check-your-new-data)
  - [🚀 Generate a synthetic dataset](#-generate-a-synthetic-dataset)
  - [👩‍🏫 Train the model](#-train-the-model)
  - [Test the newly trained model](#-test-the-newly-trained-model)
  - [🍴 Serve the newly trained model](#-serve-the-newly-trained-model)
  - [📣 Chat with the new model (not optional this time)](#-chat-with-the-new-model-not-optional-this-time)
- [🎁 Submit your new knowledge or skills](#-submit-your-new-knowledge-or-skills)
- [📬 Contributing to Instruct-Lab CLI](#-contributing)

## ❓ What is `ilab`

`ilab` is a Command-Line Interface (CLI) tool that allows you to:

1. Download a pre-trained Large Language Model (LLM).
2. Chat with the LLM.

To add new knowledge and skills to the pre-trained LLM you have to add new information to the companion [taxonomy](https://github.com/instruct-lab/taxonomy.git) repository.
After that is done, you can:

1. Use `ilab` to generate new synthetic training data based on the changes in your local `taxonomy` repository.
2. Re-train the LLM with the new training data.
3. Chat with the re-trained LLM to see the results.

The full process is described graphically in the [workflow diagram](./docs/workflow.png).

## 📋 Requirements

- **🍎 Apple M1/M2/M3 Mac or 🐧 Linux system** (tested on Fedora). We anticipate support for more operating systems in the future.
- C++ compiler
- Python 3.9+
- Approximately 60GB disk space (entire process)

On Fedora Linux this means installing:
```shell
$ sudo dnf install gcc-c++ gcc make pip python3 python3-devel python3-GitPython
```

## ✅ Getting started

### 🧰 Installing `ilab`

To start, create a new directory called `instruct-lab` to store the files the `ilab` CLI needs when running.

```
mkdir instruct-lab
cd instruct-lab
python3 -m venv venv
source venv/bin/activate
pip install git+ssh://git@github.com/instruct-lab/cli.git@stable
```
> **NOTE**: ⏳ `pip install` may take some time, depending on your internet connection, if g++ is not found try 'gcc-c++'

> **Note:** The steps shown in this document use [Python venv](https://docs.python.org/3/library/venv.html) for virtual environments. However, if for managing Python environments on your machine you use another tool such as [pyenv](https://github.com/pyenv/pyenv) or [Conda Miniforge](https://github.com/conda-forge/miniforge) continue to use that tool instead. Otherwise, you may have issues with packages that are installed but not found in `venv`.

If `ilab` is installed correctly, you can test the lab command:

```
(venv) $ ilab
Usage: ilab [OPTIONS] COMMAND [ARGS]...

  CLI for interacting with InstructLab.

  If this is your first time running `ilab`, it's best to start with `ilab init`
  to create the environment

Options:
  --config PATH  Path to a configuration file.  [default: config.yaml]
  --help         Show this message and exit.

Commands:
  chat      Run a chat using the modified model
  check     Check that taxonomy is valid
  convert   Converts model to GGUF
  download  Download the model(s) to train
  generate  Generates synthetic data to enhance your example data
  init      Initializes environment for InstructLab
  list      Lists taxonomy files that have changed since a reference commit (default origin/main)
  serve     Start a local server
  test      Runs basic test to ensure model correctness
  train     Takes synthetic data generated locally with `ilab generate`...
```

**Every** `ilab` command needs to be run from within your Python virtual environment. To enter the Python environment, run the following command:

```
source venv/bin/activate
```

### 🏗️ Initialize `ilab`

```shell
ilab init
```

Initializing `ilab` will:

1. Add a new, default `config.yaml` file.
2. Clone the `git@github.com:instruct-lab/taxonomy.git` repository into the current directory. If you want to point to an existing local clone of the `taxonomy` respository then pass the path interactively or alternatively with the `--taxonomy-path` flag.

```shell
(venv) $ ilab init
Welcome to InstructLab CLI. This guide will help you set up your environment.
Please provide the following values to initiate the environment [press Enter for defaults]:
Path to taxonomy repo [taxonomy]: <ENTER>
`taxonomy` seems to not exists or is empty. Should I clone git@github.com:instruct-lab/taxonomy.git for you? [y/N]: y
Cloning git@github.com:instruct-lab/taxonomy.git...
Generating `config.yaml` in the current directory...
Initialization completed successfully, you're ready to start using `ilab`. Enjoy!
```

`ilab` will use the default configuration file unless otherwise specified.
You can override this behavior with the `--config` parameter for any `ilab` command.

### 📥 Download the model

```
ilab download
```

`ilab download` will download a pre-trained [model](https://huggingface.co/ibm/) (~4.4G) from HuggingFace and store it in a `models` directory:

```
(venv) $ ilab download
Downloading model from ibm/merlinite-7b-GGUF@main to models...
(venv) $ ls models
merlinite-7b-Q4_K_M.gguf
```

> **NOTE** ⏳ This command can take few minutes or immediately depending on your internet connection or model is cached. If you have issues connecting to Hugging Face, refer to the [Hugging Face discussion forum](https://discuss.huggingface.co/) for more details.

### 🍴 Serving the model

```
ilab serve
```

Once the model is served and ready, you'll see the following output:

```
(venv) $ ilab serve
INFO 2024-03-02 02:21:11,352 lab.py:201 Using model 'models/ggml-merlinite-7b-0302-Q4_K_M.gguf' with -1 gpu-layers and 4096 max context size.
Starting server process
After application startup complete see http://127.0.0.1:8000/docs for API.
Press CTRL+C to shut down the server.
```

### 📣 Chat with the model (Optional)

Because you're serving the model in one terminal window, you likely have to create a new window and re-activate your Python virtual environment to run `ilab chat`:
```
source venv/bin/activate
ilab chat
```

Before you start adding new skills and knowledge to your model, you can check out its baseline performance (the model needs to be trained with the generated synthetic data to use the new skills or knowledge):

```
(venv) $ ilab chat
╭────────────────────────────────────────────────────────────────────────────────────────────────────────────────── system ──────────────────────────────────────────────────────────────────────────────────────────────────────────────────╮
│ Welcome to Chat CLI w/ GGML-MERLINITE-7B-0302-Q4_K_M (type /h for help)                                                                                                                                                                    │
╰────────────────────────────────────────────────────────────────────────────────────────────────────────────────────────────────────────────────────────────────────────────────────────────────────────────────────────────────────────────╯
>>> what is the capital of canada                                                                                                                                                                                                 [S][default]
╭────────────────────────────────────────────────────────────────────────────────────────────────────── ggml-merlinite-7b-0302-Q4_K_M ───────────────────────────────────────────────────────────────────────────────────────────────────────╮
│ The capital city of Canada is Ottawa. It is located in the province of Ontario, on the southern banks of the Ottawa River in the eastern portion of southern Ontario. The city serves as the political center for Canada, as it is home to │
│ Parliament Hill, which houses the House of Commons, Senate, Supreme Court, and Cabinet of Canada. Ottawa has a rich history and cultural significance, making it an essential part of Canada's identity.                                   │
╰─────────────────────────────────────────────────────────────────────────────────────────────────────────────────────────────────────────────────────────────────────────────────────────────────────────────────── elapsed 12.008 seconds ─╯
>>>                                                                                                                                                                                                                               [S][default]
```

## 💻 Creating new knowledge or skills and training the model

### 🎁 Contribute knowledge or compositional skills

Contribute new knowledge or compositional skills to your local [taxonomy](https://github.com/instruct-lab/taxonomy.git) repository.

Detailed contribution instructions can be found in the [taxonomy respoitory](https://github.com/instruct-lab/taxonomy/blob/main/README.md).

### 📜 List and validate your new data

```
<<<<<<< HEAD
lab diff
```

To ensure `lab` is registering your new knowledge or skills and that they're valid, you can run `lab diff`. You can use
`lab diff --quiet` to supress the output. 
=======
ilab list
```

To ensure `ilab` is registering your new knowledge or skills, you can run `ilab list`.
>>>>>>> b909f92c

The following is the expected result after adding the new compositional skill `foo-lang`:
```
<<<<<<< HEAD
(venv) $ lab diff
compositional_skills/writing/freeform/foo-lang/foo-lang.yaml
Taxonomy in /taxonomy/ is valid :)
=======
(venv) $ ilab list
compositional_skills/writing/freeform/foo-lang/foo-lang.yaml
```

### 📜 Check your new data

```
ilab check
```

To ensure that your new knowledge or skills are valid, you can run `ilab check`.

The following is the expected result after adding the new compositional skill foo-lang:
```
(venv) $ ilab check 
INFO 2024-03-15 11:33:23,973 generate_data.py:564 Found new taxonomy files :
INFO 2024-03-15 11:33:23,973 generate_data.py:566 * compositional_skills/writing/freeform/foo-lang/foo-lang.yaml
>>>>>>> b909f92c
```

### 🚀 Generate a synthetic dataset

```
ilab generate
```

The next step is to generate a synthetic dataset based on your newly added knowledge or skill set in the [taxonomy](https://github.com/instruct-lab/taxonomy.git) repository:

```
(venv) $ ilab generate
INFO 2024-02-29 19:09:48,804 lab.py:250 Generating model 'ggml-merlinite-7b-0302-Q4_K_M' using 10 CPUs,
taxonomy: '/home/username/instruct-lab/taxonomy' and seed 'seed_tasks.json'

0%|##########| 0/100 Cannot find prompt.txt. Using default prompt.
98%|##########| 98/100 INFO 2024-02-29 20:49:27,582 generate_data.py:428 Generation took 5978.78s
```

The synthetic data set will be three files in the newly created `generated` directory named `generated*.json`, `test*.jsonl`, and `train*.jsonl`:
```
(venv) $ ls generated/
 'generated_ggml-malachite-7b-0226-Q4_K_M_2024-02-29T19 09 48.json'   'train_ggml-malachite-7b-0226-Q4_K_M_2024-02-29T19 09 48.jsonl'
 'test_ggml-malachite-7b-0226-Q4_K_M_2024-02-29T19 09 48.jsonl'
```

> **NOTE:** ⏳ This can take from 15 minutes to 1+ hours to complete, depending on your computing resources.

It is also possible to run the generate step against a different model via an
OpenAI-compatible API. For example, the one spawned by `ilab serve` or any remote or locally hosted LLM (e.g. via [ollama](ollama.ai/), [LM Studio](https://lmstudio.ai), etc.)

```
ilab generate --endpoint-url http://localhost:8000/v1
```

### 👩‍🏫 Train the model

There are three options to train the model on your synthetic data-enhanced dataset.

> **Note:** **Every** `ilab` command needs to be run from within your Python virtual environment.

#### Train the model locally on Linux

```
ilab train
```

> **NOTE:** ⏳ This step can take **several hours** to complete depending on your computing resources.

`ilab train` outputs a brand-new model that can be served in the `models` directory called `ggml-model-f16.gguf`.
```
 (venv) $ ls models
 ggml-merlinite-7b-0302-Q4_K_M.gguf  ggml-model-f16.gguf
```

> **NOTE:** `ilab train` ships with experimental support for GPU acceleration with Nvidia CUDA
or AMD ROCm. See [the GPU acceleration documentation](./docs/gpu-acceleration.md) for more
details.

#### Train the model locally on an M-series Mac:

To train the model locally on your M-Series Mac is as easy as running:
```
ilab train
```

> **Note:** ⏳ This process will take a little while to complete (time can vary based on hardware
and output of `ilab generate` but on the order of 20 minutes to 1+ hours)

`ilab train` outputs a brand-new model that is saved in the `<model_name>-mlx-q` directory called `adapters.npz` (in Numpy's compressed array format). For example:
```
(venv) $ ls ibm-merlinite-7b-mlx-q
adapters-010.npz        adapters-050.npz        adapters-090.npz        config.json             tokenizer.model
adapters-020.npz        adapters-060.npz        adapters-100.npz        model.safetensors       tokenizer_config.json
adapters-030.npz        adapters-070.npz        adapters.npz            special_tokens_map.json
adapters-040.npz        adapters-080.npz        added_tokens.json       tokenizer.jso
```

#### Training the model in the cloud

Follow the instructions in [Training](./notebooks/README.md).

⏳ Approximate amount of time taken on each platform:
- *Google Colab*: **0.5-2.5 hours** with a T4 GPU
- *Kaggle*: **~8 hours** with a P100 GPU.

After that's done, you can play with your model directly in the Google Colab or Kaggle notebook. Model trained on the cloud will be saved on the cloud.
The model can also be downloaded and served locally.

### 📜 Test the newly trained model

> **NOTE:** 🍎 This step is only implemented for macOS with M-series chips (for now)

```
ilab test
```

To ensure the model correctness, you can run `ilab test`.

The output from the command will consist of a series of outputs from the model before and after training.

### 🍴 Serve the newly trained model

Stop the server you have running via `ctrl+c` in the terminal it is running in.

Before serving the newly trained model you must convert it to work with
the `ilab` cli. The `ilab convert` command converts the new model into quantized [GGUF](https://medium.com/@sandyeep70/ggml-to-gguf-a-leap-in-language-model-file-formats-cd5d3a6058f9) format which is required by the server to host the model in the `ilab serve` command.

> **NOTE:** 🍎 This step is only implemented for macOS with M-series chips (for now)

```
ilab convert
```

Serve the newly trained model locally via `ilab serve` with the `--model`
argument to specify your new model:

```
ilab serve --model-path <New model name>
```

But which model to serve? After running the `ilab convert` command, a few files
and directories are generated. The one you will want to serve will end in `.gguf`
and will exist in a directory with the suffix `fused-pt`. For example:
`ibm-merlinite-7b-mlx-q-fused-pt/ggml-model-Q4_K_M.gguf`

## 📣 Chat with the new model (not optional this time)

Try the fine-tuned model out live using the chat interface, and see if the results are better than the untrained version of the model with chat.

```
ilab chat -m <New model name>
```

If you are interested in optimizing the quality of the model's responses, please see [TROUBLESHOOTING.md](./TROUBLESHOOTING.md#model-fine-tuning-and-response-optimization)

## 🎁 Submit your new knowledge or skills

Of course, the final step is, if you've improved the model, to open a pull-request in the [taxonomy repository](https://github.com/instruct-lab/taxonomy) that includes the files (e.g. `qna.yaml`) with your improved data.

## 📬 Contributing

Check out our [contributing](CONTRIBUTING/CONTRIBUTING.md) guide to learn how to contribute to the InstructLab CLI.<|MERGE_RESOLUTION|>--- conflicted
+++ resolved
@@ -187,49 +187,23 @@
 
 Contribute new knowledge or compositional skills to your local [taxonomy](https://github.com/instruct-lab/taxonomy.git) repository.
 
-Detailed contribution instructions can be found in the [taxonomy respoitory](https://github.com/instruct-lab/taxonomy/blob/main/README.md).
+Detailed contribution instructions can be found in the [taxonomy repository](https://github.com/instruct-lab/taxonomy/blob/main/README.md).
 
 ### 📜 List and validate your new data
 
 ```
-<<<<<<< HEAD
-lab diff
-```
-
-To ensure `lab` is registering your new knowledge or skills and that they're valid, you can run `lab diff`. You can use
-`lab diff --quiet` to supress the output. 
-=======
-ilab list
-```
-
-To ensure `ilab` is registering your new knowledge or skills, you can run `ilab list`.
->>>>>>> b909f92c
+ilab diff
+```
+
+To ensure `ilab` is registering your new knowledge or skills and that they're valid, you can run `ilab diff`. You can use
+`ilab diff --quiet` to supress the output. 
 
 The following is the expected result after adding the new compositional skill `foo-lang`:
-```
-<<<<<<< HEAD
-(venv) $ lab diff
+
+```
+(venv) $ ilab diff
 compositional_skills/writing/freeform/foo-lang/foo-lang.yaml
 Taxonomy in /taxonomy/ is valid :)
-=======
-(venv) $ ilab list
-compositional_skills/writing/freeform/foo-lang/foo-lang.yaml
-```
-
-### 📜 Check your new data
-
-```
-ilab check
-```
-
-To ensure that your new knowledge or skills are valid, you can run `ilab check`.
-
-The following is the expected result after adding the new compositional skill foo-lang:
-```
-(venv) $ ilab check 
-INFO 2024-03-15 11:33:23,973 generate_data.py:564 Found new taxonomy files :
-INFO 2024-03-15 11:33:23,973 generate_data.py:566 * compositional_skills/writing/freeform/foo-lang/foo-lang.yaml
->>>>>>> b909f92c
 ```
 
 ### 🚀 Generate a synthetic dataset
