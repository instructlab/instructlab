# InstructLab 🥼 (`lab`)

## 📖 Contents
- [❓What is `lab`](#-what-is-lab)
- [📋 Requirements](#-requirements)
- [✅ Getting started](#-getting-started)
  - [🧰 Installing`lab`](#-installing-lab)
  - [🏗️ Initialize `lab`](#%EF%B8%8F-initialize-lab)
  - [📥 Download the model](#-download-the-model)
  - [🍴 Serving the model](#-serving-the-model)
  - [📣 Chat with the model (Optional)](#-chat-with-the-model-optional)
- [💻 Creating new knowledge and training the model](#-creating-new-knowledge-and-training-the-model)
  - [🎁 Contribute knowledge or compositional skills](#-contribute-knowledge-or-compositional-skills)
  - [📜 List your new knowledge](#-list-your-new-knowledge)
  - [🚀 Generate a synthetic dataset](#-generate-a-synthetic-dataset)
  - [👩‍🏫 Train the model](#-train-the-model) 
  - [🍴 Serve the newly trained model](#-serve-the-newly-trained-model)
  - [📣 Chat with the new model (not optional this time)](#-chat-with-the-new-model-not-optional-this-time)
- [🎁 Submit your new knowledge](#-submit-your-new-knowledge)
- [📬 Contributing to Instruct-Lab CLI](#-contributing)

## ❓ What is `lab`

`lab` is a Command-Line Interface (CLI) tool that allows you to:

1. Download a pre-trained LLM (Large Language Model).
2. Chat with the LLM.

To add new knowledge and skills to the pre-trained LLM you have to add new information to the companion [taxonomy](https://github.com/instruct-lab/taxonomy.git) repository.
After that is done, you can:

1. Use `lab` to generate new synthetic training data based on the changes in your local `taxonomy` repository.
2. Re-train the LLM with the new training data.
3. Chat with the re-trained LLM to see the results.

## 📋 Requirements

- **🍎 Apple M1/M2/M3 Mac or 🐧 Linux system** (tested on Fedora). We anticipate support for more operating systems in the future.
- The GNU C++ compiler
- 🐍 Python 3.9 or later, including the development headers.
- Approximately 10GB of free disk space to get through the `lab generate` step.  Approximately 60GB of free disk space to fully run the entire process locally on Apple hardware.

On Fedora Linux, install the necessary packages by running:

<<<<<<< HEAD
## ✅ Getting started
=======
```shell
sudo yum install g++ python3 python3-devel
```
## ✅ Getting started 
>>>>>>> 3b64eafd
### 🧰 Installing `lab`

To start, create a new directory called `instruct-lab` to store the files that the `lab` CLI needs when it runs.

```
mkdir instruct-lab
cd instruct-lab
python3 -m venv venv
source venv/bin/activate
pip install git+ssh://git@github.com/instruct-lab/cli.git@stable
```
> **NOTE**: ⏳ `pip install` may take some time, depending on your internet connection, if g++ is not found try 'gcc-c++'

If `lab` is installed correctly, you can test the lab command:

```
(venv) $ lab
lab [OPTIONS] COMMAND [ARGS]...

  CLI for interacting with InstructLab.

  If this is your first time running `lab`, it's best to start with `lab init`
  to create the environment

Options:
  --config PATH  Path to a configuration file.  [default: config.yaml]
  --help         Show this message and exit.

Commands:
  chat      Run a chat using the modified model
  download  Download the model(s) to train
  generate  Generates synthetic data to enhance your example data
  init      Initializes environment for InstructLab
  list      Lists taxonomy files that have changed since a reference commit (default origin/main)
  serve     Start a local server
  test      Perform rudimentary tests of the model
  train     Trains model
```

**Every** `lab` command needs to be run from within your Python virtual environment. To enter the Python environment, run the following command: 

```
source venv/bin/activate
```

### 🏗️ Initialize `lab`

```
lab init
```
Initializing `lab` will: 
1. Add a new, default `config.yaml` file. 
2. Clone the `git@github.com:instruct-lab/taxonomy.git` repository into the current directory.

```
(venv) $ lab init
Welcome to InstructLab CLI. This guide will help you to setup your environment.
Please provide the following values to initiate the environment:
Path to taxonomy repo [taxonomy]: <ENTER>
`taxonomy` seems to not exists or is empty. Should I clone git@github.com:instruct-lab/taxonomy.git for you? [y/N]: y
Cloning git@github.com:instruct-lab/taxonomy.git...
Generating `config.yaml` in the current directory...
Initialization completed successfully, you're ready to start using `lab`. Enjoy!
```

`lab` will use the default configuration file unless otherwise specified.
You can override this behavior for any `lab` command with the `--config` parameter.

### 📥 Download the model

```
lab download
```

`lab download` will download a pre-trained model from HuggingFace and store it in a `models` directory:

```
(venv) $ lab download
Downloading model from ibm/merlinite-7b-GGUF@main to models...
(venv) $ ls models
merlinite-7b-Q4_K_M.gguf
```

> **NOTE** ⏳ This command can take few minutes or immediately depending on your internet connection or model is cached.

### 🍴 Serving the model

```
lab serve
```

Once the model is served and ready, you'll see the following output:

```
(venv) $ lab serve
INFO 2024-03-02 02:21:11,352 lab.py:201 Using model 'models/ggml-merlinite-7b-0302-Q4_K_M.gguf' with -1 gpu-layers
Starting server process
After application startup complete see http://127.0.0.1:8000/docs for API.
Press CTRL+C to shutdown server.
```

### 📣 Chat with the model (Optional)

Because you're serving the model in one terminal window, you likely have to create a new window and re-activate your Python virtual environment to run `lab chat`:
```
source venv/bin/activate
lab chat
```

Before you start adding new skills and knowledge to your model, you can check out its baseline performance:

```
(venv) $ lab chat
╭────────────────────────────────────────────────────────────────────────────────────────────────────────────────── system ──────────────────────────────────────────────────────────────────────────────────────────────────────────────────╮
│ Welcome to Chat CLI w/ GGML-MERLINITE-7B-0302-Q4_K_M (type /h for help)                                                                                                                                                                    │
╰────────────────────────────────────────────────────────────────────────────────────────────────────────────────────────────────────────────────────────────────────────────────────────────────────────────────────────────────────────────╯
>>> what is the capital of canada                                                                                                                                                                                                 [S][default]
╭────────────────────────────────────────────────────────────────────────────────────────────────────── ggml-merlinite-7b-0302-Q4_K_M ───────────────────────────────────────────────────────────────────────────────────────────────────────╮
│ The capital city of Canada is Ottawa. It is located in the province of Ontario, on the southern banks of the Ottawa River in the eastern portion of southern Ontario. The city serves as the political center for Canada, as it is home to │
│ Parliament Hill, which houses the House of Commons, Senate, Supreme Court, and Cabinet of Canada. Ottawa has a rich history and cultural significance, making it an essential part of Canada's identity.                                   │
╰─────────────────────────────────────────────────────────────────────────────────────────────────────────────────────────────────────────────────────────────────────────────────────────────────────────────────── elapsed 12.008 seconds ─╯
>>>                                                                                                                                                                                                                               [S][default]
```

## 💻 Creating new knowledge and training the model
### 🎁 Contribute knowledge or compositional skills

Locally contribute new knowledge or compositional skills to your local [taxonomy](https://github.com/instruct-lab/taxonomy.git) repository.

Detailed contribution instructions can be found on the [taxonomy GitHub](https://github.com/instruct-lab/taxonomy/blob/main/README.md).

### 📜 List your new knowledge

```
lab list
```

To ensure `lab` is registering your new knowledge, you can run `lab list`.

The following is the expected result after adding the new compositional skill foo-lang:
```
(venv) $ lab list
compositional_skills/writing/freeform/foo-lang/foo-lang.yaml
```

### 🚀 Generate a synthetic dataset

```
lab generate
```

The next step is to generate a synthetic dataset based on your newly added knowledge set in the [taxonomy](https://github.com/instruct-lab/taxonomy.git) repository:

```
(venv) $ lab generate
INFO 2024-02-29 19:09:48,804 lab.py:250 Generating model 'ggml-merlinite-7b-0302-Q4_K_M' using 10 cpus,
taxonomy: '/home/username/instruct-lab/taxonomy' and seed 'seed_tasks.json'

0%|##########| 0/100 Cannot find prompt.txt. Using default prompt.
98%|##########| 98/100 INFO 2024-02-29 20:49:27,582 generate_data.py:428 Generation took 5978.78s
```

The synthetic data set will be three files in the newly created `generated` directory that are named like: `generated*.json`, `test*.jsonl`, and `train*.jsonl`:
```
(venv) $ ls generated/
 'generated_ggml-malachite-7b-0226-Q4_K_M_2024-02-29T19 09 48.json'   'train_ggml-malachite-7b-0226-Q4_K_M_2024-02-29T19 09 48.jsonl'
 'test_ggml-malachite-7b-0226-Q4_K_M_2024-02-29T19 09 48.jsonl'
```

> **NOTE:** ⏳ This can take over **1 hour+** to complete depending on your computing resources.

It is also possible to run the generate step against a different model via an
OpenAI compatible API. For example, the one spawned by `lab serve` or any remote or locally hosted LLM (e.g. via [ollama](ollama.ai/), [LM Studio](https://lmstudio.ai), etc.)

```
lab generate --endpoint-url http://localhost:8000/v1
```

### 👩‍🏫 Train the model

There are currently three options to train the model on your synthetic data-enhanced dataset.

**Every** `lab` command needs to be run from within your Python virtual environment

#### Train the model locally on Linux

```
lab train
```

> **NOTE:** ⏳ This step can take **several hours** to complete depending on your computing resources.

`lab train` outputs a brand-new model that can be served in the `models` directory called `ggml-model-f16.gguf`
```
(venv) $ ls models
ggml-merlinite-7b-0302-Q4_K_M.gguf  ggml-model-f16.gguf
```

#### Train the model locally on an M-series Mac:

To train the model locally on your M-Series Mac is as easy as running:
```
lab train
```

⏳ This process will take a little while to complete (time can vary based on hardware
and output of `lab generate` but on the order of 30 minutes to two hours)

#### Training the model in the cloud

Follow the instructions in [Training](./notebooks/README.md).

⏳ Approximate amount of time taken on each platform:
- *Google Colab*: **0.5-2.5 hours** with a T4 GPU
- *Kaggle*: **~8 hours** with a P100 GPU.

After that's done, you can play with your model directly in the Google Colab or Kaggle notebook.
The model itself is for testing your taxonomy and is not a required artifact for
a PR or any further task.

### 🍴 Serve the newly trained model

Stop the server you have running via `ctrl+c` in the terminal it is running in.

Before serving the newly trained model you will need to convert it to work with 
the `lab` cli. 

```
lab convert
```

Serve the newly trained model locally via `lab serve` with the `--model` 
argument to specify your new model:

```
lab serve --model-path <New model name>
```

But which model to serve? After running the `lab convert` command, a few files
and directories are generated. The one you will want to serve will end in `.gguf`
and will exist in a directory with the suffix `fused-pt`. For example:
`ibm-merlinite-7b-mlx-q-fused-pt/ggml-model-Q4_K_M.gguf`

## 📣 Chat with the new model (not optional this time)

Try the fine-tuned model out live using the chat interface, and see if the results are better than the untrained version of the model with chat.

```
lab chat -m <New model name>
```

If you are interested in optimizing the quality of the model's responses, please see [TROUBLESHOOTING.md](./TROUBLESHOOTING.md#model-fine-tuning-and-response-optimization)

## 🎁 Submit your new knowledge

Of course the final step is, if you've improved the model, to open up a pull-request in the [taxonomy repository](https://github.com/instruct-lab/taxonomy) that includes the `qna.yaml` files with your improved data. 

## 📬 Contributing

Check out our [contributing](CONTRIBUTING/CONTRIBUTING.md) guide to learn how to contribute to the InstructLab CLI.<|MERGE_RESOLUTION|>--- conflicted
+++ resolved
@@ -42,14 +42,10 @@
 
 On Fedora Linux, install the necessary packages by running:
 
-<<<<<<< HEAD
-## ✅ Getting started
-=======
 ```shell
 sudo yum install g++ python3 python3-devel
 ```
-## ✅ Getting started 
->>>>>>> 3b64eafd
+## ✅ Getting started
 ### 🧰 Installing `lab`
 
 To start, create a new directory called `instruct-lab` to store the files that the `lab` CLI needs when it runs.
