--- conflicted
+++ resolved
@@ -21,12 +21,8 @@
             kill $pid
         fi
     done
-<<<<<<< HEAD
-    rm -f test_ctx_size_lab_serve_output.txt test_session_history
-=======
-    rm -f test_ctx_size_lab_serve_output.txt simple_math.yaml
+    rm -f test_ctx_size_lab_serve_output.txt test_session_history simple_math.yaml
     set -e
->>>>>>> eacb5c70
 }
 
 trap cleanup EXIT QUIT INT TERM
@@ -109,7 +105,6 @@
     fi
 }
 
-<<<<<<< HEAD
 test_loading_session_history(){
     lab serve &
     PID_SERVE=$!
@@ -143,7 +138,8 @@
             timeout { exit 1 }
         }
     '
-=======
+}
+
 test_generate(){
     cat - <<EOF >  simple_math.yaml
 created_by: ci
@@ -166,7 +162,6 @@
         echo "Not enough generated results"
         exit 1
     fi
->>>>>>> eacb5c70
 }
 
 ########
@@ -176,10 +171,8 @@
 cleanup
 test_ctx_size
 cleanup
-<<<<<<< HEAD
 test_loading_session_history
-=======
+cleanup
 test_generate
->>>>>>> eacb5c70
 
 exit 0