#!/usr/bin/env bash

set -ex

pip install .

export TEST_CTX_SIZE_LAB_SERVE_LOG_FILE=test_ctx_size_lab_serve.log
export TEST_CTX_SIZE_LAB_CHAT_LOG_FILE=test_ctx_size_lab_chat.log

for cmd in lab expect; do
    if ! type -p $cmd; then
        echo "Error: $cmd is not installed"
        exit 1
    fi
done

PID_SERVE=
PID_CHAT=

cleanup() {
    set +e
    for pid in $PID_SERVE $PID_CHAT; do
        if [ -n "$pid" ]; then
            kill $pid
        fi
    done
<<<<<<< HEAD
    rm -f "$TEST_CTX_SIZE_LAB_SERVE_LOG_FILE" \
        "$TEST_CTX_SIZE_LAB_CHAT_LOG_FILE"
=======
    rm -f test_ctx_size_lab_serve_output.txt test_session_history simple_math.yaml
    set -e
>>>>>>> b27d71c8
}

trap cleanup EXIT QUIT INT TERM

rm -f config.yaml

# pipe 3 carriage returns to lab init to get past the prompts
echo -e "\n\n\n" | lab init

# download the latest version of the lab
lab download

# check that lab serve is working
test_bind_port(){
    expect -c '
    spawn lab serve
    expect {
        "http://127.0.0.1:8000/docs" { puts OK }
        default { exit 1 }
    }

    # check that lab serve is detecting the port is already in use
    # catch "error while attempting to bind on address ...."
    spawn lab serve
    expect {
        "error while attempting to bind on address " { puts OK }
        default { exit 1 }
    }

    # configure a different port
    exec sed -i 's/8000/9999/g' config.yaml

    # check that lab serve is working on the new port
    # catch ERROR strings in the output
    spawn lab serve
    expect {
        "http://127.0.0.1:9999/docs" { puts OK }
        default { exit 1 }
    }
'
}

test_ctx_size(){
    lab serve --max-ctx-size 1 &> "$TEST_CTX_SIZE_LAB_SERVE_LOG_FILE" &
    PID_SERVE=$!

    # Make sure the server has time to open the port
    # if "lab chat" tests it before its open then it will run its own server without --max-ctx-size 1
    sleep 5

    # the error is expected so let's ignore it to not fall into the trap
    set +e
    # now chat with the server
    lab chat &> "$TEST_CTX_SIZE_LAB_CHAT_LOG_FILE" <<EOF &
hello
EOF
    PID_CHAT=$!
    wait_for_pid_to_disappear $PID_CHAT
    # reset the PID_CHAT variable so that the cleanup function doesn't try to kill it
    PID_CHAT=

    # re-activate the error trap
    set -e

    # look for the context size error in the server logs
    timeout 10 bash -c '
        until grep -q "exceed context window of" "$TEST_CTX_SIZE_LAB_SERVE_LOG_FILE"; do
        echo "waiting for context size error"
        sleep 1
    done
'

    # look for the context size error in the chat logs
    timeout 10 bash -c '
        until grep -q "Message too large for context size." "$TEST_CTX_SIZE_LAB_CHAT_LOG_FILE"; do
        echo "waiting for chat error"
        sleep 1
    done
'
}

wait_for_pid_to_disappear(){
    for i in $(seq 1 20); do
        if ! test -d /proc/$1; then
            break
        fi
        # error if the process is still running
        if [ $i -eq 20 ]; then
            echo "chat process is still running"
            exit 1
        fi
        sleep 1
    done
}

<<<<<<< HEAD
=======
test_loading_session_history(){
    lab serve &
    PID_SERVE=$!

    # chat with the server
    expect -c '
        set timeout 120
        spawn lab chat
        expect ">>>"
        send "hello this is session history test! give me a very short answer!\r"
        send "/s test_session_history\r"
        send "exit\r"
        expect eof
    '

    # verify the session history file was created
    if ! test -f test_session_history; then
        echo "session history file not found"
        exit 1
    fi

    expect -c '
        spawn lab chat -s test_session_history
        expect {
            "hello this is session history test! give me a very short answer!" { exit 0 }
            timeout { exit 1 }
        }
        send "/l test_session_history\r"
        expect {
            "hello this is session history test! give me a very short answer!" { exit 0 }
            timeout { exit 1 }
        }
    '
}

test_generate(){
    cat - <<EOF >  simple_math.yaml
created_by: ci
seed_examples:
- question: what is 1+1
  answer: it is 2
- question: what is 1+3
  answer: it is 4
task_description: 'simple maths'
EOF

    sed -i -e 's/num_instructions:.*/num_instructions: 1/g' config.yaml

    # This should be finished in a minut or so but time it out incase it goes wrong
    timeout 5m lab generate --taxonomy-path simple_math.yaml

    # Test if generated was created and contains files
    ls -l generated/*
    if [ $(cat $(ls -tr generated/generated_* | tail -n 1) | jq ". | length" ) -lt 1 ] ; then
        echo "Not enough generated results"
        exit 1
    fi
}

>>>>>>> b27d71c8
########
# MAIN #
########
# call cleanup in-between each test so they can run without conflicting with the server/chat process
test_bind_port
cleanup
test_ctx_size
cleanup
<<<<<<< HEAD
=======
test_loading_session_history
cleanup
test_generate
>>>>>>> b27d71c8

exit 0<|MERGE_RESOLUTION|>--- conflicted
+++ resolved
@@ -24,13 +24,11 @@
             kill $pid
         fi
     done
-<<<<<<< HEAD
     rm -f "$TEST_CTX_SIZE_LAB_SERVE_LOG_FILE" \
-        "$TEST_CTX_SIZE_LAB_CHAT_LOG_FILE"
-=======
-    rm -f test_ctx_size_lab_serve_output.txt test_session_history simple_math.yaml
+        "$TEST_CTX_SIZE_LAB_CHAT_LOG_FILE" \
+        test_session_history \
+        simple_math.yaml
     set -e
->>>>>>> b27d71c8
 }
 
 trap cleanup EXIT QUIT INT TERM
@@ -126,8 +124,6 @@
     done
 }
 
-<<<<<<< HEAD
-=======
 test_loading_session_history(){
     lab serve &
     PID_SERVE=$!
@@ -187,7 +183,6 @@
     fi
 }
 
->>>>>>> b27d71c8
 ########
 # MAIN #
 ########
@@ -196,11 +191,8 @@
 cleanup
 test_ctx_size
 cleanup
-<<<<<<< HEAD
-=======
 test_loading_session_history
 cleanup
 test_generate
->>>>>>> b27d71c8
 
 exit 0