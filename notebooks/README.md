# Training

You're now at the training phase. So far, you have handcrafted some prompts and responses, and used `lab generate` to synthesize those prompt/response pairs into a new data set.

Next, you'll get to fine-tune a LoRA (Low-Rank Adaptation of Large Language Models) using a Jupyter notebook and either Kaggle or the Google Collab platform.

We've laid out the steps to get started with either platform below.

## Setting up the notebook

### Kaggle

Using a [Kaggle Notebook](./Training_a_LoRA_With_Labrador.ipynb) and the NVIDIA P100 provided in the free tier, we will fine tune a LoRA. 

#### Pre-requisites

1. You'll need a Kaggle account, which you can create by visiting [Kaggle's Signup Page](https://www.kaggle.com/account/login?phase=startRegisterTab&returnUrl=%2F).
1. To use Kaggle's accelerators, you'll have to verify your account with a phone number. Visit the [account settings page](https://www.kaggle.com/settings) and select "Phone Verification".


**NOTE: At present, you'll need to download the notebook and upload it to Kaggle. The following steps will walk you through uploading the notebook. Once this repository is open sourced, we will make an 'Open in Colab' button**


#### Uploading the notebook

Once you have Kaggle properly configured, you can then run this notebook by following this process:

1. At the top-left of the Kaggle page, click the "Create" button

![create-notebook](images/kaggle/create.png)


2. Then, select "Notebook" from the Dropdown menu.

![create-new-notebook](images/kaggle/create-new-nb.png)


3. This will create a new notebook with some example data inside of it already. From here, select "File" at the top left corner.

![new-notebook-file-click](images/kaggle/file-click.png)

4. Then, select "Import notebook". This will prompt you to upload a file from a local disk (you can also use GitHub).

![import-new-notebook](images/kaggle/import-nb.png)


5. With the notebook uploaded, we'll then need to click the three vertical dots on the top right to open the accelerator options.

![select-an-accelerator](images/kaggle/select-accelerator.png)

6. Then select the **P100 GPU Accelerator**. The other accelerator options will not work (yet).

![selecting-the-p100-gpu](images/kaggle/select-accelerator-p100.png)


7. Finally, make sure to click "Restart & Clear Cell Outputs" before you run. ***KAGGLE WILL NOT LET YOU RUN NOTEBOOKS OVER 1 MEGABYTE IN SIZE***

![restart-and-clear-cell-outputs](images/kaggle/clear-outputs.png)

### Google Collab

Pre-requisites: 
* [Google Colab](https://research.google.com/colaboratory/faq.html)
* A Gmail account that you're logged into. This will allow you to use Google Colab, which in the free tier will give you access to an NVidia T4 x 15GB GPU.

**NOTE: At present, you'll need to download the notebook and upload it to Google Colab. To upload a notebook go to [Google Colab](https://colab.research.google.com) and you will be prompted to upload a notebook. Once this repository is open sourced, we will make an 'Open in Colab' button.**


## Running the notebook

<<<<<<< HEAD
[The notebook](./Training_a_LoRA_With_Labrador.ipynb) in this folder will walk you through:
=======

[The notebook](./Training_a_LoRA_With_Instruct_Lab.ipynb) in this folder will walk you through:
>>>>>>> 2102097f
1. Uploading the output of `lab generate` (a synthetic dataset created based on your hand written prompts/responses).
2. Checking the base model before training
3. Setting up and training a LoRA. A LoRA uses Parameter Efficient Fine-tuning (PEFT) methods to fine-tune a model on a small subset of the overall parameters, allowing you to conduct fine-tuning in a fraction of the time, on a fraction of the hardware required. The resultant model should be updated and better handle your queries than the base model.
4. Inspecting the output model to make sure the LoRA training had the desired effect (i.e. the output has improved).

Once you have finished training and the output looks good, we encourage you go to stage, [Testing the fine-tuned model](../README.md#👩🏽‍🔬-3-testing-the-fine-tuned-model)<|MERGE_RESOLUTION|>--- conflicted
+++ resolved
@@ -68,12 +68,7 @@
 
 ## Running the notebook
 
-<<<<<<< HEAD
-[The notebook](./Training_a_LoRA_With_Labrador.ipynb) in this folder will walk you through:
-=======
-
 [The notebook](./Training_a_LoRA_With_Instruct_Lab.ipynb) in this folder will walk you through:
->>>>>>> 2102097f
 1. Uploading the output of `lab generate` (a synthetic dataset created based on your hand written prompts/responses).
 2. Checking the base model before training
 3. Setting up and training a LoRA. A LoRA uses Parameter Efficient Fine-tuning (PEFT) methods to fine-tune a model on a small subset of the overall parameters, allowing you to conduct fine-tuning in a fraction of the time, on a fraction of the hardware required. The resultant model should be updated and better handle your queries than the base model.
