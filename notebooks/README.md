# Training

<<<<<<< HEAD
You're now at the training phase. So far, you have handcrafted some prompts and responses, and used `lab generate` to synthesize those prompt/response pairs into a new data set. Using a [Google Colab notebook](./Training_a_LoRA_With_Labrador.ipynb) and the NVidia T4 provided in the free tier, we will fine-tune a Low Rank Adaptation (LoRA). 
=======
You're now at the training phase. So far you have hand crafted some prompts and responses, and used `lab generate` to synthesize those prompt/response pairs into a new data set. Using a [Google Colab notebook](./Training_a_LoRA_With_Instruct_Lab.ipynb) and the NVidia T4 provided in the free tier, we will fine tune a LoRA. 
>>>>>>> e8509066

Pre-requisites: 
* [Google Colab](https://research.google.com/colaboratory/faq.html)
* A Gmail account that you're logged into. This will allow you to use Google Colab, which in the free tier will give you access to an NVidia T4 x 15GB GPU.


**NOTE: At present, you'll need to download the notebook and upload it to Google Colab. To upload a notebook go to [Google Colab](https://colab.research.google.com) and you will be prompted to upload a notebook. Once this repository is open sourced, we will make an 'Open in Colab' button.**

<<<<<<< HEAD
[The notebook](./Training_a_LoRA_With_Labrador.ipynb) in this folder will walk you through:
1. Uploading the output of `lab generate` (a synthetic dataset created based on your handwritten prompts/responses).
=======
[The notebook](./Training_a_LoRA_With_Instruct_Lab.ipynb) in this folder will walk you through:
1. Uploading the output of `lab generate` (a synthetic dataset created based on your hand written prompts/responses).
>>>>>>> e8509066
2. Checking the base model before training
3. Setting up and training a LoRA. A LoRA uses Parameter Efficient Fine-tuning (PEFT) methods to fine-tune a model on a small subset of the overall parameters, allowing you to conduct fine-tuning in a fraction of the time, on a fraction of the hardware required. The resultant model should be updated and better handle your queries than the base model.
4. Inspecting the output model to make sure the LoRA training had the desired effect (i.e. the output has improved).
   
Once you have finished training and the output is satisfactory, we encourage you to [serve](../README.md#-serve-the-newly-trained-model) and test the newly fine-tuned model.<|MERGE_RESOLUTION|>--- conflicted
+++ resolved
@@ -1,10 +1,6 @@
 # Training
 
-<<<<<<< HEAD
-You're now at the training phase. So far, you have handcrafted some prompts and responses, and used `lab generate` to synthesize those prompt/response pairs into a new data set. Using a [Google Colab notebook](./Training_a_LoRA_With_Labrador.ipynb) and the NVidia T4 provided in the free tier, we will fine-tune a Low Rank Adaptation (LoRA). 
-=======
-You're now at the training phase. So far you have hand crafted some prompts and responses, and used `lab generate` to synthesize those prompt/response pairs into a new data set. Using a [Google Colab notebook](./Training_a_LoRA_With_Instruct_Lab.ipynb) and the NVidia T4 provided in the free tier, we will fine tune a LoRA. 
->>>>>>> e8509066
+You're now at the training phase. So far, you have handcrafted some prompts and responses, and used `lab generate` to synthesize those prompt/response pairs into a new data set. Using a [Google Colab notebook](./Training_a_LoRA_With_Instruct_Lab.ipynb) and the NVidia T4 provided in the free tier, we will fine-tune a Low Rank Adaptation (LoRA). 
 
 Pre-requisites: 
 * [Google Colab](https://research.google.com/colaboratory/faq.html)
@@ -13,13 +9,8 @@
 
 **NOTE: At present, you'll need to download the notebook and upload it to Google Colab. To upload a notebook go to [Google Colab](https://colab.research.google.com) and you will be prompted to upload a notebook. Once this repository is open sourced, we will make an 'Open in Colab' button.**
 
-<<<<<<< HEAD
-[The notebook](./Training_a_LoRA_With_Labrador.ipynb) in this folder will walk you through:
-1. Uploading the output of `lab generate` (a synthetic dataset created based on your handwritten prompts/responses).
-=======
 [The notebook](./Training_a_LoRA_With_Instruct_Lab.ipynb) in this folder will walk you through:
 1. Uploading the output of `lab generate` (a synthetic dataset created based on your hand written prompts/responses).
->>>>>>> e8509066
 2. Checking the base model before training
 3. Setting up and training a LoRA. A LoRA uses Parameter Efficient Fine-tuning (PEFT) methods to fine-tune a model on a small subset of the overall parameters, allowing you to conduct fine-tuning in a fraction of the time, on a fraction of the hardware required. The resultant model should be updated and better handle your queries than the base model.
 4. Inspecting the output model to make sure the LoRA training had the desired effect (i.e. the output has improved).
