--- conflicted
+++ resolved
@@ -154,40 +154,9 @@
                 [d.a_path for d in repo.index.diff(None) if splitext(d.a_path)[1].lower() in [".yaml", ".yml"]]
             errors = 0
             warnings = 0
-<<<<<<< HEAD
-            for root, dirs, files in os.walk(taxonomy):
-                files = [
-                    f for f in files if not f[0] == '.'
-                    and splitext(f)[1].lower() in [".yaml", ".yml"]
-                ]
-                dirs[:] = [d for d in dirs if not d[0] == '.']
-                for f in files:
-                    if splitext(f)[1] != ".yaml":
-                        logger.warn(f"WARNING: Skipping {f}! Use lower case '.yaml' instead.")
-                        errors += 1
-                        continue
-                    file_path = os.path.join(root, f)
-                    try:
-                        with open(file_path, 'r', encoding="utf-8") as file:
-                            contents = yaml.safe_load(file)
-                            for t in contents:
-                                q = t["question"]
-                                a = t["answer"]
-                                if not q or not a:
-                                    logger.warn(f"Skipping {file_path} " +
-                                        "because question and/or answer is empty!")
-                                    warnings += 1
-                                    continue
-                                seed_instruction_data.append(
-                                    {"instruction": q, "input": "", "output": a})
-                    except Exception as e:
-                        errors += 1
-                        print(e.__repr__, " in ", file_path)
-                        logger.error(e)
-=======
             for f in updated_taxonomy_files:
                 if splitext(f)[1] != ".yaml":
-                    logger.warn(f"WARNING: Skipping {f}! Use lowercase '.yaml' extension instead.")
+                    logger.warn(f"WARNING: Skipping {f}! Use lower case '.yaml' instead.")
                     errors += 1
                     continue
                 file_path = os.path.join("taxonomy", f)
@@ -198,7 +167,8 @@
                             q = t["question"]
                             a = t["answer"]
                             if not q or not a:
-                                logger.warn(f"Skipping {file_path} because question and/or answer is empty!")
+                                logger.warn(f"Skipping {file_path} " +
+                                    "because question and/or answer is empty!")
                                 warnings += 1
                                 continue
                             seed_instruction_data.append(
@@ -207,19 +177,12 @@
                     errors += 1
                     print(e.__repr__, " in ", file_path)
                     logger.error(e)
->>>>>>> 37850150
-
             if warnings:
                 logger.warn(
                     f"{warnings} warnings (see above) due to taxonomy files that were not usable.")
             if errors:
-<<<<<<< HEAD
                 raise SystemExit(yaml.YAMLError(f"{errors} taxonomy files with errors! Exiting."))
 
-=======
-                raise SystemExit(yaml.YAMLError(f"{errors} taxonomy files with YAML errors!  Exiting."))
-    
->>>>>>> 37850150
     elif seed_tasks_path and os.path.exists(seed_tasks_path):
         output_dir = output_dir or os.path.dirname(os.path.abspath(seed_tasks_path))
         seed_tasks = [json.loads(l) for l in open(seed_tasks_path, "r", encoding="utf-8")]
