--- conflicted
+++ resolved
@@ -522,63 +522,6 @@
     logger.info(f"Generation took {generate_duration:.2f}s")
 
 
-<<<<<<< HEAD
-def istaxonomyfile(fn):
-    topleveldir = fn.split("/")[0]
-    if fn.endswith(".yaml") and topleveldir in ["compositional_skills", "knowledge"]:
-        return True
-    return False
-
-
-def get_taxonomy_diff(repo="taxonomy", base="origin/main"):
-    repo = git.Repo(repo)
-    untracked_files = [u for u in repo.untracked_files if istaxonomyfile(u)]
-
-    branches = [b.name for b in repo.branches]
-
-    head_commit = None
-    if "/" in base:
-        re_git_branch = re.compile(f"remotes/{base}$", re.MULTILINE)
-    elif base in branches:
-        re_git_branch = re.compile(f"{base}$", re.MULTILINE)
-    else:
-        try:
-            head_commit = repo.commit(base)
-        except gitdb.exc.BadName as exc:
-            raise SystemExit(
-                yaml.YAMLError(
-                    f'Couldn\'t find the taxonomy git ref "{base}" from the current HEAD'
-                )
-            ) from exc
-
-    # Move backwards from HEAD until we find the first commit that is part of base
-    # then we can take our diff from there
-    current_commit = repo.commit("HEAD")
-    while not head_commit:
-        branches = repo.git.branch("-a", "--contains", current_commit.hexsha)
-        if re_git_branch.findall(branches):
-            head_commit = current_commit
-            break
-        try:
-            current_commit = current_commit.parents[0]
-        except IndexError as exc:
-            raise SystemExit(
-                yaml.YAMLError(
-                    f'Couldn\'t find the taxonomy base branch "{base}" from the current HEAD'
-                )
-            ) from exc
-
-    modified_files = [
-        d.b_path
-        for d in head_commit.diff(None)
-        if not d.deleted_file and istaxonomyfile(d.b_path)
-    ]
-    updated_taxonomy_files = list(set(untracked_files + modified_files))
-    return updated_taxonomy_files
-
-
-=======
->>>>>>> 19b9f479
 # pylint: disable=broad-exception-caught
 def read_taxonomy_file(logger, file_path, yaml_rules: Optional[str] = None):
     # pylint: disable=C0415
