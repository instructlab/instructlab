# Standard
from datetime import datetime
from functools import partial
from multiprocessing import Pool
from os.path import splitext
from pathlib import Path
from typing import Optional
import json
import os
import random
import re
import string
import time

# Third Party
from jinja2 import Template

try:
    # Third Party
    import git
except ImportError:
    pass

# Third Party
from rouge_score import rouge_scorer

# import numpy as np
import tqdm
import yaml

# Local
from . import utils

DEFAULT_PROMPT_TEMPLATE = """\
You are asked to come up with a set of 5 diverse task instructions under {{taxonomy}}{{" for the task \\"%s\\""|format(task_description)  if task_description}}. These task instructions will be given to a GPT model and we will evaluate the GPT model for completing the instructions.

Here are the requirements:
1. Try not to repeat the verb for each instruction to maximize diversity.
2. The language used for the instruction also should be diverse. For example, you should combine questions with imperative instructions.
{% if not document -%}
3. The type of instructions should not have topic diversity. The list should follow the same topic and category.
{% else -%}
3. The type of instructions should be similar to provided examples. The generated instruction and the output should be grounded in the provided document.
{% endif -%}
4. A GPT language model should be able to complete the instruction. For example, do not ask the assistant to create any visual or audio output. For another example, do not ask the assistant to wake you up at 5pm or set a reminder because it cannot perform any action.
5. The instructions should be in English.
6. The instructions should be 1 to 2 sentences long. Either an imperative sentence or a question is permitted.
{% if not document -%}
7. You should generate an appropriate input to the instruction. The input field should contain a specific example provided for the instruction. It should involve realistic data and should not contain simple placeholders. The input should provide substantial content to make the instruction challenging but should ideally not exceed 100 words.
8. Not all instructions require input. For example, when an instruction asks about some general information, "what is the highest peak in the world", it is not necessary to provide a specific context. In this case, we simply put "<noinput>" in the input field.
9. The output should be an appropriate response to the instruction and the input. Make sure the output is less than 100 words.
{% else -%}
7. The output should be an appropriate response to the input and the instruction. Long outputs are preferable.
{% endif %}

{% if not document -%}
List of 5 tasks:
{% else -%}
Based on below document provide a list of 5 tasks:

Document:
{{document}}

<<<<<<< HEAD
Here are some examples to help you understand the type of questions that are asked for this document:
=======
Here are some examples to help you understand the type of question that asked for this document:
{% endif -%}
>>>>>>> bb3dca26
"""


_WORD_DENYLIST = [
    "image",
    "images",
    "graph",
    "graphs",
    "picture",
    "pictures",
    "file",
    "files",
    "map",
    "maps",
    "draw",
    "plot",
    "go to",
    "video",
    "audio",
    "music",
    "flowchart",
    "diagram",
]


class GenerateException(Exception):
    """An exception raised during generate step."""


def check_prompt_file(prompt_file_path):
    """Check for prompt file."""
    try:
        with open(prompt_file_path, encoding="utf=8") as file:
            prompt_template = file.read()
    except FileNotFoundError:
        print(f"Cannot find {prompt_file_path}. Using default prompt.")
        prompt_template = DEFAULT_PROMPT_TEMPLATE
    prompt_template = prompt_template.strip() + "\n"
    return prompt_template


def encode_prompt(prompt_instructions, prompt):
    """Encode multiple prompt instructions into a single string."""
    idx = 0
    document = prompt_instructions[0].get("document")
    prompt = Template(prompt).render(
        taxonomy=prompt_instructions[0]["taxonomy_path"],
        task_description=prompt_instructions[0]["task_description"],
        document=document,
    )

    # pylint: disable=unused-variable
    for idx, task_dict in enumerate(prompt_instructions):
        (instruction, prompt_input, prompt_output, taxonomy_path,) = (
            task_dict["instruction"],
            task_dict["input"],
            task_dict["output"],
            task_dict["taxonomy_path"],
        )
        instruction = re.sub(r"\s+", " ", instruction).strip().rstrip(":")
        prompt_input = "<noinput>" if prompt_input.lower() == "" else prompt_input
        prompt += "###\n"
        prompt += f"{idx + 1}. Instruction: {instruction}\n"
        prompt += f"{idx + 1}. Input:\n{prompt_input}\n"
        prompt += f"{idx + 1}. Output:\n{prompt_output}\n"
    prompt += "###\n"
    prompt += f"{idx + 2}. Instruction:"
    return prompt


def post_process_gpt3_response(num_prompt_instructions, response):
    if response is None:
        return []
    raw_instructions = (
        f"{num_prompt_instructions + 1}. Instruction:" + response.message.content
    )
    raw_instructions = re.split("###", raw_instructions)
    instructions = []
    for idx, inst in enumerate(raw_instructions):
        # if the decoding stops due to length, the last example is likely truncated so we discard it
        # if idx == len(raw_instructions) - 1 and response["finish_reason"] == "length":
        #     continue
        idx += num_prompt_instructions + 1
        splitted_data = re.split(rf"{idx}\.\s+(Instruction|Input|Output):", inst)
        if len(splitted_data) != 7:
            continue
        inst = splitted_data[2].strip()
        prompt_input = splitted_data[4].strip()
        prompt_input = "" if prompt_input.lower() == "<noinput>" else prompt_input
        prompt_output = splitted_data[6].strip()
        # filter out too short or too long instructions
        if len(inst.split()) <= 3 or len(inst.split()) > 150:
            continue
        # filter based on keywords that are not suitable for language models.
        if any(find_word_in_string(word, inst) for word in _WORD_DENYLIST):
            continue
        # We found that the model tends to add "write a program" to some existing instructions
        # which lead to a lot of such instructions and it's confusing whether the model needs
        # to write a program or directly output the result, so here we filter them out.
        # NOTE: this is not a comprehensive filtering for all programming instructions.
        if inst.startswith("Write a program"):
            continue
        # filter those starting with punctuation
        if inst[0] in string.punctuation:
            continue
        # filter those starting with non-english character
        if not inst[0].isascii():
            continue
        instructions.append(
            {"instruction": inst, "input": prompt_input, "output": prompt_output}
        )
    return instructions


def find_word_in_string(w, s):
    return re.compile(r"\b({0})\b".format(w), flags=re.IGNORECASE).search(s)


def get_seed_examples(contents):
    if "seed_examples" in contents:
        return contents["seed_examples"]
    return contents


def get_version(contents):
    if "version" in contents:
        version = contents["version"]
        try:
            version = int(version)
        except ValueError:
            pass
        return version
    return 1


def get_instructions_from_model(
    logger,
    request_idx,
    instruction_data_pool,
    prompt_template,
    api_base,
    api_key,
    model_name,
    num_prompt_instructions,
    request_batch_size,
    temperature,
    top_p,
):
    batch_inputs = []
    for _ in range(request_batch_size):
        # only sampling from the seed tasks
        try:
            prompt_instructions = random.sample(
                instruction_data_pool, num_prompt_instructions
            )
        except ValueError as exc:
            raise GenerateException(
                f"There was a problem with the new data, please make sure the "
                f"yaml is formatted correctly, and there is enough "
                f"new data({num_prompt_instructions}+ Q&A))"
            ) from exc
        prompt = encode_prompt(prompt_instructions, prompt_template)
        batch_inputs.append(prompt)
    decoding_args = utils.OpenAIDecodingArguments(
        temperature=temperature,
        n=1,
        # Hard-coded to maximize length.
        # Requests will be automatically adjusted.
        max_tokens=3072,
        top_p=top_p,
        stop=["\n5", "5.", "5."],
    )
    request_start = time.time()
    results = utils.openai_completion(
        api_base=api_base,
        api_key=api_key,
        prompts=batch_inputs,
        model_name=model_name,
        batch_size=request_batch_size,
        decoding_args=decoding_args,
    )
    request_duration = time.time() - request_start

    post_process_start = time.time()
    instruction_data = []
    for result in results:
        new_instructions = post_process_gpt3_response(num_prompt_instructions, result)
        # make sure the generated instruction carried over extra fields
        prompt_ins_0 = prompt_instructions[0]
        for new_ins in new_instructions:
            new_ins["taxonomy_path"] = prompt_ins_0["taxonomy_path"]
            new_ins["task_description"] = prompt_ins_0["task_description"]
            new_ins["document"] = prompt_ins_0["document"]
        instruction_data += new_instructions

    post_process_duration = time.time() - post_process_start
    logger.debug(
        f"Request {request_idx} took {request_duration:.2f}s, "
        f"post-processing took {post_process_duration:.2f}s"
    )

    return instruction_data


def generate_data(
    logger,
    api_base,
    output_dir: Optional[str] = None,
    taxonomy: Optional[str] = None,
    taxonomy_base: Optional[str] = None,
    seed_tasks_path: Optional[str] = None,
    prompt_file_path: Optional[str] = None,
    model_name: Optional[str] = None,
    num_cpus: Optional[int] = None,
    num_instructions_to_generate: Optional[int] = None,
    num_prompt_instructions=2,
    request_batch_size=5,
    temperature=1.0,
    top_p=1.0,
    rouge_threshold: Optional[float] = None,
    console_output=True,
    api_key: Optional[str] = None,
):
    seed_instruction_data = []
    generate_start = time.time()

    if not os.path.exists(output_dir):
        os.mkdir(output_dir)

    # check taxonomy first then seed_tasks_path
    # throw an error if both not found
    # pylint: disable=broad-exception-caught,raise-missing-from
    if taxonomy and os.path.exists(taxonomy):
        seed_instruction_data = read_taxonomy(logger, taxonomy, taxonomy_base)
    else:
        raise SystemExit(f"Error: taxonomy ({taxonomy}) does not exist.")

    seeds = len(seed_instruction_data)
    logger.debug(
        f"Loaded {seeds} human-written seed instructions from "
        f"{taxonomy or seed_tasks_path}"
    )
    if not seeds:
        raise SystemExit("Nothing to generate. Exiting.")

    def unescape(s):
        return bytes(s, "utf-8").decode("utf-8")

    test_data = []
    for seed_example in seed_instruction_data:
        user = seed_example["instruction"]
        if len(seed_example["input"]) > 0:
            user += "\n" + seed_example["input"]
        test_data.append(
            {
                "system": utils.SYSTEM_PROMPT,
                "user": unescape(user),
                "assistant": unescape(seed_example["output"]),
            }
        )

    name = Path(model_name).stem  # Just in case it is a file path
    date_suffix = datetime.now().replace(microsecond=0).isoformat().replace(":", "_")
    output_file = f"generated_{name}_{date_suffix}.json"
    output_file_train = f"train_{name}_{date_suffix}.jsonl"
    output_file_test = f"test_{name}_{date_suffix}.jsonl"
    logger.debug(f"Generating to: {os.path.join(output_dir, output_file)}")

    request_idx = 0
    # load the LM-generated instructions
    machine_instruction_data = []
    train_data = []
    if os.path.exists(os.path.join(output_dir, "regen.json")):
        machine_instruction_data = utils.jload(os.path.join(output_dir, "regen.json"))
        logger.debug(
            f"Loaded {len(machine_instruction_data)} machine-generated instructions"
        )

    # similarities = {}
    scorer = rouge_scorer.RougeScorer(["rougeL"], use_stemmer=False)

    # now let's generate new instructions!
    progress_bar = tqdm.tqdm(total=num_instructions_to_generate)
    if machine_instruction_data:
        progress_bar.update(len(machine_instruction_data))

    # first we tokenize all the seed instructions and generated machine instructions
    all_instructions = [d["instruction"] for d in seed_instruction_data] + [
        d["instruction"] for d in machine_instruction_data
    ]
    all_instruction_tokens = [
        scorer._tokenizer.tokenize(inst) for inst in all_instructions
    ]

    prompt_template = check_prompt_file(prompt_file_path)
    if console_output:
        print(
            "Synthesizing new instructions. If you aren't satisfied with the generated instructions, interrupt training (Ctrl-C) and try adjusting your YAML files. Adding more examples may help."
        )
    all_taxonomy_paths = list(set(e["taxonomy_path"] for e in seed_instruction_data))
    while len(machine_instruction_data) < num_instructions_to_generate:
        request_idx += 1

        # Pick taxonomy path
        selected_taxonomy = all_taxonomy_paths[request_idx % len(all_taxonomy_paths)]
        logger.info(f"Selected taxonomy path {selected_taxonomy}")
        # Filter the pool
        instruction_data_pool = [
            e
            for e in seed_instruction_data + machine_instruction_data
            if e["taxonomy_path"] == selected_taxonomy
        ]
        instruction_data = get_instructions_from_model(
            logger,
            request_idx,
            instruction_data_pool,
            prompt_template,
            api_base,
            api_key,
            model_name,
            num_prompt_instructions,
            request_batch_size,
            temperature,
            top_p,
        )

        total = len(instruction_data)
        keep = 0
        assess_start = time.time()
        for instruction_data_entry in instruction_data:
            # computing similarity with the pre-tokenzied instructions
            new_instruction_tokens = scorer._tokenizer.tokenize(
                instruction_data_entry["instruction"]
            )
            with Pool(num_cpus) as p:
                rouge_scores = p.map(
                    partial(rouge_scorer._score_lcs, new_instruction_tokens),
                    all_instruction_tokens,
                )
            instruction_data_entry["taxonomy_path"] = selected_taxonomy
            rouge_scores = [score.fmeasure for score in rouge_scores]
            # Comment out extra info not currently being used:
            # most_similar_instructions = {
            #    all_instructions[i]: rouge_scores[i] for i in np.argsort(rouge_scores)[-10:][::-1]
            # }
            if max(rouge_scores) > rouge_threshold:
                continue
            keep += 1
            # Comment out extra info not currently being used:
            # instruction_data_entry["most_similar_instructions"] = most_similar_instructions
            # instruction_data_entry["avg_similarity_score"] = float(np.mean(rouge_scores))
            machine_instruction_data.append(instruction_data_entry)
            all_instructions.append(instruction_data_entry["instruction"])
            all_instruction_tokens.append(new_instruction_tokens)
            if console_output:
                print(
                    f"Q> {instruction_data_entry['instruction']}\nI> {instruction_data_entry['input']}\nA> {instruction_data_entry['output']}\n"
                )
        progress_bar.update(keep)
        assess_duration = time.time() - assess_start
        logger.debug(f"Assessing generated samples took {assess_duration:.2f}s")
        logger.debug(f"Generated {total} instructions, kept {keep} instructions")
        utils.jdump(machine_instruction_data, os.path.join(output_dir, output_file))
        for synth_example in machine_instruction_data:
            user = synth_example["instruction"]
            if len(synth_example["input"]) > 0:
                user += "\n" + synth_example["input"]
            train_data.append(
                {
                    "system": utils.SYSTEM_PROMPT,
                    "user": unescape(user),
                    "assistant": unescape(synth_example["output"]),
                }
            )
        # utils.jdump(train_data, os.path.join(output_dir, output_file_train))
        with open(
            os.path.join(output_dir, output_file_train), "w", encoding="utf-8"
        ) as outfile:
            for entry in train_data:
                json.dump(entry, outfile, ensure_ascii=False)
                outfile.write("\n")
        # utils.jdump(test_data, os.path.join(output_dir, output_file_test))
        with open(
            os.path.join(output_dir, output_file_test), "w", encoding="utf-8"
        ) as outfile:
            for entry in test_data:
                json.dump(entry, outfile, ensure_ascii=False)
                outfile.write("\n")

    generate_duration = time.time() - generate_start
    logger.info(f"Generation took {generate_duration:.2f}s")


def get_taxonomy_diff(repo="taxonomy", base="origin/main"):
    repo = git.Repo(repo)
    untracked_files = [u for u in repo.untracked_files if u.endswith(".yaml")]

    head_commit = None
    if base == "HEAD":
        head_commit = repo.commit("HEAD")
    elif "/" in base:
        re_git_branch = re.compile(f"remotes/{base}$", re.MULTILINE)
    else:
        re_git_branch = re.compile(f"{base}$", re.MULTILINE)

    # Move backwards from HEAD until we find the first commit that is part of base
    # then we can take our diff from there
    current_commit = repo.commit("HEAD")
    while not head_commit:
        branches = repo.git.branch("-a", "--contains", current_commit.hexsha)
        if re_git_branch.findall(branches):
            head_commit = current_commit
            break
        try:
            current_commit = current_commit.parents[0]
        except IndexError as exc:
            raise SystemExit(
                yaml.YAMLError(
                    f'Couldn\'t find the taxonomy base branch "{base}" from the current HEAD'
                )
            ) from exc

    modified_files = [
        d.b_path
        for d in head_commit.diff(None)
        if d.b_path.endswith(".yaml") and not d.deleted_file
    ]

    updated_taxonomy_files = list(set(untracked_files + modified_files))
    return updated_taxonomy_files


# pylint: disable=broad-exception-caught
def read_taxonomy_file(logger, file_path):
    seed_instruction_data = []
    warnings = 0
    errors = 0
    if splitext(file_path)[1] != ".yaml":
        logger.warn(f"Skipping {file_path}! Use lowercase '.yaml' extension instead.")
        warnings += 1
        return None, warnings, errors
    try:
        with open(file_path, "r", encoding="utf-8") as file:
            contents = yaml.safe_load(file)
            if not contents:
                logger.warn(f"Skipping {file_path} because it is empty!")
                warnings += 1
                return None, warnings, errors
            version = get_version(contents)
            if version != 1:
                logger.warn(
                    f"Skipping {file_path} because its version, {version}, is not understood. You may need a newer version of this command."
                )
                warnings += 1
                return None, warnings, errors
            tax_path = "->".join(file_path.split(os.sep)[1:-1])
            task_description = contents.get("task_description")
            document = contents.get("document")
            for t in get_seed_examples(contents):
                q = t["question"]
                a = t["answer"]
                c = t.get("context")
                if not q:
                    logger.warn(
                        f"Skipping entry in {file_path} " + "because question is empty!"
                    )
                    warnings += 1
                if not a:
                    logger.warn(
                        f"Skipping entry in {file_path} " + "because answer is empty!"
                    )
                    warnings += 1
                if not q or not a:
                    continue
                seed_instruction_data.append(
                    {
                        "instruction": q,
                        "input": "" if not c else c,
                        "output": a,
                        "taxonomy_path": tax_path,
                        "task_description": task_description,
                        "document": document,
                    }
                )
    except Exception as e:
        errors += 1
        print(e.__repr__, " in ", file_path)
        logger.error(e)

    return seed_instruction_data, warnings, errors


def read_taxonomy(logger, taxonomy, taxonomy_base):
    seed_instruction_data = []
    is_file = os.path.isfile(taxonomy)
    if is_file:
        seed_instruction_data, warnings, errors = read_taxonomy_file(logger, taxonomy)
        if warnings:
            logger.warn(
                f"{warnings} warnings (see above) due to taxonomy file not (fully) usable."
            )
        if errors:
            raise SystemExit(yaml.YAMLError("Taxonomy file with errors! Exiting."))
    else:  # taxonomy is_dir
        # Gather the new or changed YAMLs using git diff
        try:
            updated_taxonomy_files = get_taxonomy_diff(taxonomy, taxonomy_base)
        except NameError as exc:
            raise utils.GenerateException("`git` binary not found") from exc
        total_errors = 0
        total_warnings = 0
        if updated_taxonomy_files:
            logger.info("Found new taxonomy files :")
            for e in updated_taxonomy_files:
                logger.info(f"* {e}")
        for f in updated_taxonomy_files:
            file_path = os.path.join(taxonomy, f)
            data, warnings, errors = read_taxonomy_file(logger, file_path)
            total_warnings += warnings
            total_errors += errors
            if data:
                seed_instruction_data.extend(data)
        if total_warnings:
            logger.warn(
                f"{total_warnings} warnings (see above) due to taxonomy files that were not (fully) usable."
            )
        if total_errors:
            raise SystemExit(
                yaml.YAMLError(f"{total_errors} taxonomy files with errors! Exiting.")
            )
    return seed_instruction_data<|MERGE_RESOLUTION|>--- conflicted
+++ resolved
@@ -61,12 +61,8 @@
 Document:
 {{document}}
 
-<<<<<<< HEAD
 Here are some examples to help you understand the type of questions that are asked for this document:
-=======
-Here are some examples to help you understand the type of question that asked for this document:
 {% endif -%}
->>>>>>> bb3dca26
 """
 
 
