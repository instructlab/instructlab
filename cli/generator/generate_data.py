--- conflicted
+++ resolved
@@ -65,15 +65,11 @@
 """
 
 
-<<<<<<< HEAD
 class GenerateException(Exception):
     """An exception raised during generate step."""
 
 
 def check_prompt_file(prompt_file_path, has_document):
-=======
-def check_prompt_file(prompt_file_path):
->>>>>>> 17777ebb
     """Check for prompt file."""
     try:
         with open(prompt_file_path, encoding="utf=8") as file:
