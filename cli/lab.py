--- conflicted
+++ resolved
@@ -22,18 +22,13 @@
 # Local
 from . import config, utils
 from .chat.chat import ChatException, chat_cli
-<<<<<<< HEAD
-from .download import DownloadException, clone_taxonomy, download_model
+from .download import DownloadException, clone_taxonomy
 from .generator.generate_data import (
     GenerateException,
     generate_data,
     get_taxonomy_diff,
     read_taxonomy,
 )
-=======
-from .download import DownloadException, clone_taxonomy
-from .generator.generate_data import GenerateException, generate_data, get_taxonomy_diff
->>>>>>> 78826e80
 
 
 # pylint: disable=unused-argument
