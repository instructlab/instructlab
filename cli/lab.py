--- conflicted
+++ resolved
@@ -577,13 +577,8 @@
     "--num-epochs",
     type=click.INT,
     default=1,  # TODO: change this to a more reasonable default
-<<<<<<< HEAD
     help="How many epochs to train for.",
     show_default=True,
-=======
-    show_default=True,
-    help="Whether to skip quantization while converting to MLX.",
->>>>>>> 49be2a5a
 )
 @click.pass_context
 def train(
