# Standard
from glob import glob
from os.path import basename, dirname, exists, splitext
import json
import logging
import os
import shutil
import sys

# Third Party
from click_didyoumean import DYMGroup
from git import GitError, Repo
from huggingface_hub import hf_hub_download
from huggingface_hub.utils import HfHubHTTPError
import click

# Local
from . import config, utils
from .chat.chat import ChatException, chat_cli
from .generator.generate_data import generate_data, get_taxonomy_diff, read_taxonomy
from .generator.utils import GenerateException
from .server import ServerException, ensure_server, server

if sys.platform == "darwin":  # mlx requires macOS
    # Local
    from .mlx_explore import utils as mlx_utils
else:
    mlx_utils = None


class Lab:
    """Lab object holds high-level information about lab CLI"""

    def __init__(self, filename):
        self.config_file = filename
        self.config = config.read_config(filename)
        FORMAT = "%(levelname)s %(asctime)s %(filename)s:%(lineno)d %(message)s"
        logging.basicConfig(format=FORMAT)
        self.logger = logging.getLogger(__name__)
        self.logger.setLevel(self.config.general.log_level.upper())


# pylint: disable=unused-argument
def configure(ctx, param, filename):
    """Configure is responsible for reading the config file, initiating Lab object and CLI context."""
    # skip configuration reading when invoked command is `init`
    if len(sys.argv) > 0 and sys.argv[1] == "init":
        return

    if not exists(filename):
        raise click.ClickException(
            f"`{filename}` does not exists, please run `lab init` or point to a valid configuration file using `--config=<path>`."
        )

    try:
        ctx.obj = Lab(filename)
    except config.ConfigException as ex:
        raise click.ClickException(str(ex))

    # default_map holds a dictionary with default values for each command parameters
    ctx.default_map = config.get_dict(ctx.obj.config)


@click.group(cls=DYMGroup)
@click.option(
    "--config",
    type=click.Path(),
    default=config.DEFAULT_CONFIG,
    show_default=True,
    callback=configure,
    is_eager=True,
    help="Path to a configuration file.",
)
@click.pass_context
# pylint: disable=redefined-outer-name
def cli(ctx, config):
    """CLI for interacting with InstructLab.

    If this is your first time running lab, it's best to start with `lab init` to create the environment
    """


@cli.command()
@click.pass_context
@click.option(
    "--interactive/--non-interactive",
    default=True,
    help="Initialize the environment assuming defaults.",
)
@click.option(
    "--model-path",
    type=click.Path(),
    default=config.DEFAULT_MODEL_PATH,
    help="Path to the model used during generation.",
)
@click.option(
    "--taxonomy-base",
    default=config.DEFAULT_TAXONOMY_BASE,
    help="Base git-ref to use when listing/generating new taxonomy.",
)
@click.option(
    "--taxonomy-path",
    type=click.Path(),
    default=config.DEFAULT_TAXONOMY_PATH,
    help=f"Path to {config.DEFAULT_TAXONOMY_REPO} clone.",
)
@click.option(
    "--repository",
    default=config.DEFAULT_TAXONOMY_REPO,
    help="Taxonomy repository location.",
)
# pylint: disable=unused-argument
def init(
    ctx,
    interactive,
    model_path,
    taxonomy_path,
    taxonomy_base,
    repository,
):
    """Initializes environment for InstructLab"""
    if exists(config.DEFAULT_CONFIG):
        overwrite = click.confirm(
            f"Found {config.DEFAULT_CONFIG} in the current directory, do you still want to continue?"
        )
        if not overwrite:
            return

    clone_taxonomy_repo = True
    if interactive:
        click.echo(
            "Welcome to InstructLab CLI. This guide will help you to setup your environment."
        )
        click.echo("Please provide the following values to initiate the environment:")

        taxonomy_path = utils.expand_path(
            click.prompt("Path to taxonomy repo", default=taxonomy_path)
        )
        try:
            taxonomy_contents = os.listdir(taxonomy_path)
        except FileNotFoundError:
            taxonomy_contents = []
        if taxonomy_contents:
            clone_taxonomy_repo = False
        else:
            clone_taxonomy_repo = click.confirm(
                f"`{taxonomy_path}` seems to not exists or is empty. Should I clone {repository} for you?"
            )

    # clone taxonomy repo if it needs to be cloned
    if clone_taxonomy_repo:
        click.echo(f"Cloning {repository}...")
        try:
            Repo.clone_from(repository, taxonomy_path, branch="main", depth=1)
        except GitError as exc:
            click.secho(f"Failed to clone taxonomy repo:{exc}", fg="red")
            raise click.exceptions.Exit(1)

    # check if models dir exists, and if so ask for which model to use
    models_dir = dirname(model_path)
    if exists(models_dir):
        model_path = utils.expand_path(
            click.prompt("Path to your model", default=model_path)
        )
    click.echo(f"Generating `{config.DEFAULT_CONFIG}` in the current directory...")
    cfg = config.get_default_config()
    model = splitext(basename(model_path))[0]
    cfg.chat.model = model
    cfg.generate.model = model
    cfg.serve.model_path = model_path
    cfg.generate.taxonomy_path = taxonomy_path
    cfg.generate.taxonomy_base = taxonomy_base
    config.write_config(cfg)

    click.echo(
        "Initialization completed successfully, you're ready to start using `lab`. Enjoy!"
    )


@cli.command()
@click.option(
    "--taxonomy-path",
    type=click.Path(),
    help=f"Path to {config.DEFAULT_TAXONOMY_REPO} clone.",
)
@click.option(
    "--taxonomy-base",
    help="Base git-ref to use when listing new taxonomy.",
)
@click.pass_context
# pylint: disable=redefined-builtin,unused-argument
def list(ctx, taxonomy_path, taxonomy_base):
    """
    Lists taxonomy files that have changed since <taxonomy-base>.
    Similar to 'git diff <ref>'
    """
    if not taxonomy_base:
        taxonomy_base = ctx.obj.config.generate.taxonomy_base
    if not taxonomy_path:
        taxonomy_path = ctx.obj.config.generate.taxonomy_path
    try:
        updated_taxonomy_files = get_taxonomy_diff(taxonomy_path, taxonomy_base)
    except GenerateException as exc:
        click.secho(
            f"Generating dataset failed with the following error: {exc}",
            fg="red",
        )
        return
    for f in updated_taxonomy_files:
        if splitext(f)[1] != ".yaml":
            click.secho(
                f"WARNING: Found {f}! Use lowercase '.yaml' instead.", fg="yellow"
            )
            continue
        click.echo(f)


@cli.command()
@click.option(
    "--taxonomy-path",
    type=click.Path(),
    help=f"Path to {config.DEFAULT_TAXONOMY_REPO} clone.",
)
@click.option(
    "--taxonomy-base",
    help="Base git-ref to use when checking taxonomy.",
)
@click.pass_context
def check(ctx, taxonomy_path, taxonomy_base):
    """Check that taxonomy is valid"""
    if not taxonomy_base:
        taxonomy_base = ctx.obj.config.generate.taxonomy_base
    if not taxonomy_path:
        taxonomy_path = ctx.obj.config.generate.taxonomy_path
    ctx.obj.logger.debug(f"Checking taxonomy: '{taxonomy_path}:{taxonomy_base}'")
    read_taxonomy(ctx.obj.logger, taxonomy_path, taxonomy_base)


@cli.command()
@click.option(
    "--model-path",
    type=click.Path(),
    help="Path to the model used during generation.",
)
@click.option(
    "--gpu-layers",
    type=click.INT,
    help="The number of layers to put on the GPU. The rest will be on the CPU. Defaults to -1 to move all to GPU.",
)
@click.option("--num-threads", type=click.INT, help="The number of CPU threads to use")
@click.pass_context
def serve(ctx, model_path, gpu_layers, num_threads):
    """Start a local server"""
    ctx.obj.logger.info(f"Using model '{model_path}' with {gpu_layers} gpu-layers")

    try:
        host = ctx.obj.config.serve.host_port.split(":")[0]
        port = int(ctx.obj.config.serve.host_port.split(":")[1])
        server(ctx.obj.logger, model_path, gpu_layers, num_threads, host, port)

    except ServerException as exc:
        click.secho(f"Error creating server: {exc}", fg="red")
        raise click.exceptions.Exit(1)


@cli.command()
@click.option(
    "--model",
    help="Name of the model used during generation.",
)
@click.option(
    "--num-cpus",
    type=click.INT,
    help="Number of processes to use. Defaults to 10.",
)
@click.option(
    "--num-instructions",
    type=click.INT,
    help="Number of instructions to generate. Defaults to 100.",
)
@click.option(
    "--taxonomy-path",
    type=click.Path(),
    help=f"Path to {config.DEFAULT_TAXONOMY_REPO} clone.",
)
@click.option(
    "--taxonomy-base",
    default=config.DEFAULT_TAXONOMY_BASE,
    help="Base git-ref to use when generating new taxonomy.",
)
@click.option(
    "--output-dir",
    type=click.Path(),
    help="Path to output generated files",
)
@click.option(
    "--seed-file",
    type=click.Path(),
    help="Path to a seed file.",
)
@click.option(
    "--rouge-threshold",
    type=click.FLOAT,
    default=0.9,
    help="Threshold of (max) Rouge score to keep samples; 1.0 means accept all samples.",
)
@click.option(
    "--quiet",
    is_flag=True,
    help="Suppress output of synthesized instructions",
)
@click.option(
    "--has-document",
    is_flag=True,
    help="Whether or not the examples contain the document field",
)
@click.option(
    "--endpoint-url",
    type=click.STRING,
    help="Custom URL endpoint for OpenAI-compatible API. Defaults to the `lab serve` endpoint.",
)
@click.option(
    "--api-key",
    type=click.STRING,
    default=config.DEFAULT_API_KEY,
    help="API key for API endpoint.",
)
@click.pass_context
def generate(
    ctx,
    model,
    num_cpus,
    num_instructions,
    taxonomy_path,
    taxonomy_base,
    output_dir,
    seed_file,
    rouge_threshold,
    quiet,
    has_document,
    endpoint_url,
    api_key,
):
    """Generates synthetic data to enhance your example data"""
<<<<<<< HEAD
    server_process = None
    if endpoint_url:
        api_base = endpoint_url
    else:
=======
    if endpoint_url is None:
>>>>>>> 14325597
        server_process, api_base = ensure_server(
            ctx.obj.logger,
            ctx.obj.config.serve,
        )
        if not api_base:
            api_base = ctx.obj.config.serve.api_base()
<<<<<<< HEAD
=======
    else:
        server_process, api_base = (None, endpoint_url)
>>>>>>> 14325597
    try:
        ctx.obj.logger.info(
            f"Generating model '{model}' using {num_cpus} cpus, taxonomy: '{taxonomy_path}' and seed '{seed_file}' against {api_base} server"
        )
        generate_data(
            logger=ctx.obj.logger,
            api_base=api_base,
            api_key=api_key,
            model_name=model,
            num_cpus=num_cpus,
            num_instructions_to_generate=num_instructions,
            taxonomy=taxonomy_path,
            taxonomy_base=taxonomy_base,
            output_dir=output_dir,
            prompt_file_path=ctx.obj.config.generate.prompt_file,
            seed_tasks_path=seed_file,
            rouge_threshold=rouge_threshold,
            console_output=not quiet,
            has_document=has_document,
        )
    except GenerateException as exc:
        click.secho(
            f"Generating dataset failed with the following error: {exc}",
            fg="red",
        )
        raise click.exceptions.Exit(1)
    finally:
        if server_process:
            server_process.terminate()


@cli.command()
@click.argument(
    "question",
    nargs=-1,
    type=click.UNPROCESSED,
)
@click.option(
    "-m",
    "--model",
    help="Model to use",
)
@click.option(
    "-c",
    "--context",
    default="default",
    help="Name of system context in config file",
)
@click.option(
    "-s",
    "--session",
    type=click.File("r"),
    help="Filepath of a dialog session file",
)
@click.option(
    "-qq",
    "--quick-question",
    is_flag=True,
    help="Exit after answering question",
)
@click.option(
    "-gm",
    "--greedy-mode",
    is_flag=True,
    help="Use model greedy decoding. Useful for debugging and reproducing errors.",
)
@click.pass_context
def chat(ctx, question, model, context, session, quick_question, greedy_mode):
    """Run a chat using the modified model"""
    server_process, api_base = ensure_server(
        ctx.obj.logger,
        ctx.obj.config.serve,
    )
    if not api_base:
        api_base = ctx.obj.config.serve.api_base()
    try:
        chat_cli(
            logger=ctx.obj.logger,
            api_base=api_base,
            config=ctx.obj.config.chat,
            question=question,
            model=model,
            context=context,
            session=session,
            qq=quick_question,
            greedy_mode=greedy_mode,
        )
    except ChatException as exc:
        click.secho(f"Executing chat failed with: {exc}", fg="red")
        raise click.exceptions.Exit(1)
    finally:
        if server_process:
            server_process.terminate()


@cli.command()
@click.option(
    "--repository",
    default="ibm/merlinite-7b-GGUF",
    show_default=True,
    help="Hugging Face repository of the model to download.",
)
@click.option(
    "--release",
    default="main",
    show_default=True,
    help="The git revision of the model to download - e.g. a branch, tag, or commit hash.",
)
@click.option(
    "--filename",
    default=basename(config.DEFAULT_MODEL_PATH),
    show_default=True,
    help="Name of the model file to download from the Hugging Face repository.",
)
@click.option(
    "--model-dir",
    default=dirname(config.DEFAULT_MODEL_PATH),
    show_default=True,
    help="The local directory to download the model files into.",
)
@click.pass_context
def download(ctx, repository, release, filename, model_dir):
    """Download the model(s) to train"""
    click.echo(f"Downloading model from {repository}@{release} to {model_dir}...")
    try:
        hf_hub_download(
            repo_id=repository,
            revision=release,
            filename=filename,
            local_dir=model_dir,
        )
    except HfHubHTTPError as exc:
        click.secho(
            f"Downloading model failed with the following Hugging Face Hub error: {exc}",
            fg="red",
        )
        raise click.exceptions.Exit(1)


@cli.command()
@click.option("--data-dir", help="Base directory where data is stored.", default=None)
@click.option(
    "--input-dir",
    type=click.Path(),
    help="Path to generated files to use as input",
)
@click.option(
    "--skip-preprocessing",
    is_flag=True,
)
@click.option(
    "--tokenizer-dir",
    help="Base directory where tokenizer is stored.",
    default=None,
)
@click.option(
    "--gguf-model-path",
    help="Local directory where gguf model is stored",
    default=None,
)
@click.option(
    "--model-dir",
    help="Base directory where model is stored.",
    default="ibm/merlinite-7b",
)
@click.option("--iters", help="Number of iterations to train LoRA", default=100)
@click.option(
    "--local",
    is_flag=True,
    help="Whether or not `model_dir` is remote from HuggingFace.",
)
@click.option(
    "-sq",
    "--skip-quantize",
    is_flag=True,
    help="Whether to skip quantization while converting to MLX. This parameter will be ignored if --gguf-model-path and --tokenizer-dir are specified",
)
@click.option(
    "--num-epochs",
    type=click.INT,
    default=1,  # TODO: change this to a more reasonable default
    help="Whether to skip quantization while converting to MLX.",
)
@click.pass_context
def train(
    ctx,
    data_dir,
    input_dir,
    skip_preprocessing,
    tokenizer_dir,
    gguf_model_path,
    model_dir,
    iters,
    local,
    skip_quantize,
    num_epochs,
):
    """
    Takes synthetic data generated locally with `lab generate` and the previous model and learns a new model using the MLX API.
    On success, writes newly learned model to {model_dir}/mlx_model, which is where `chatmlx` will look for a model.
    """
    cli_dir = os.path.dirname(os.path.abspath(__file__))

    if not input_dir:
        # By default, generate output-dir is used as train input-dir
        input_dir = ctx.obj.config.generate.output_dir

    # NOTE: If given a data_dir, input-dir is ignored in favor of existing!
    if data_dir is None:
        data_dir = "./taxonomy_data"
        try:
            os.listdir(input_dir)  # Test to throw FileNotFound exception
            if not os.path.isdir(data_dir):
                os.mkdir(data_dir)
            # generated input files reverse sorted by name (contains timestamp)
            train_files = sorted(glob(input_dir + "/train_*"), reverse=True)
            test_files = sorted(glob(input_dir + "/test_*"), reverse=True)
            if len(train_files) > 1 or len(test_files) > 1:
                # pylint: disable=f-string-without-interpolation
                click.secho(
                    f"Found multiple files from `lab generate`. Using the most recent generation.",
                    fg="yellow",
                )
            # First file is latest (by above reverse sort and timestamped names)
            shutil.copy(train_files[0], data_dir + "/train_gen.jsonl")
            shutil.copy(test_files[0], data_dir + "/test_gen.jsonl")
        except FileNotFoundError as exc:
            click.secho(
                f"Could not read directory: {exc}",
                fg="red",
            )
            raise click.exceptions.Exit(1)
        except OSError as exc:
            click.secho(
                f"Could not create data dir: {exc}",
                fg="red",
            )
            raise click.exceptions.Exit(1)
        except IndexError as exc:
            click.secho(
                f"Could not copy into data directory: {exc}",
                fg="red",
            )
            raise click.exceptions.Exit(1)

    if not utils.is_macos_with_m_chip():
        script = os.path.join(cli_dir, "train/linux_train.py")
        cmd = f"{script} --train-file {train_files[0]} --test-file {test_files[0]} --num-epochs {num_epochs}"
        click.secho(
            f"python {cmd}",
        )
        os.system("python {}".format(cmd))

        training_results_dir = "./training_results"
        os.makedirs(training_results_dir, exist_ok=True)

        final_results_dir = training_results_dir + "/final"
        os.makedirs(final_results_dir, exist_ok=True)

        # TODO: Figure out what to do when there are multiple checkpoint dirs.
        # Right now it's just copying files from the first one numerically not necessarily the best one
        added_tokens_file = glob(
            training_results_dir + "/checkpoint-*/added_tokens.json"
        )
        special_tokens_map = glob(
            training_results_dir + "/checkpoint-*/special_tokens_map.json"
        )
        tokenizer_json = glob(training_results_dir + "/checkpoint-*/tokenizer.json")
        tokenizer_model = glob(training_results_dir + "/checkpoint-*/tokenizer.model")
        tokenizer_config_json = glob(
            training_results_dir + "/checkpoint-*/tokenizer_config.json"
        )
        config_json = glob(training_results_dir + "/merged_model/config.json")
        generation_config_json = glob(
            training_results_dir + "/merged_model/generation_config.json"
        )
        safe_tensors = glob(training_results_dir + "/merged_model/*.safetensors")

        shutil.copy(added_tokens_file[0], final_results_dir)
        print("Copied ", added_tokens_file[0], "to ", final_results_dir)
        shutil.copy(special_tokens_map[0], final_results_dir)
        print("Copied ", special_tokens_map[0], "to ", final_results_dir)
        shutil.copy(tokenizer_json[0], final_results_dir)
        print("Copied ", tokenizer_json[0], "to ", final_results_dir)
        shutil.copy(tokenizer_model[0], final_results_dir)
        print("Copied ", tokenizer_model[0], "to ", final_results_dir)
        shutil.copy(tokenizer_config_json[0], final_results_dir)
        print("Copied ", tokenizer_config_json[0], "to ", final_results_dir)
        shutil.copy(config_json[0], final_results_dir)
        print("Copied ", config_json[0], "to ", final_results_dir)
        shutil.copy(generation_config_json[0], final_results_dir)
        print("Copied ", generation_config_json[0], "to ", final_results_dir)
        for file in safe_tensors:
            shutil.copy(file, final_results_dir)
            print("Copied ", file, "to ", final_results_dir)

        script = os.path.join(cli_dir, "llamacpp/llamacpp_convert_to_gguf.py")
        cmd = f"{script} {final_results_dir} --pad-vocab"
        os.system("python {}".format(cmd))

        gguf_models_dir = "./models"
        if not os.path.isdir(gguf_models_dir):
            os.mkdir(gguf_models_dir)
        shutil.copy(final_results_dir + "/ggml-model-f16.gguf", gguf_models_dir)
        # cleanup original copy of model
        os.remove(final_results_dir + "/ggml-model-f16.gguf")
        # cleanup checkpoint dir since it's name is unpredictable
        # TODO: figure out how checkpoint dirs should be cleaned up
        # checkpoint_dirs = glob(training_results_dir + "/checkpoint*")
        # shutil.rmtree(checkpoint_dirs[0])
    else:
        if not skip_preprocessing:
            script = os.path.join(cli_dir, "train/lora-mlx/make_data.py")
            cmd = f"{script} --data-dir {data_dir}"
            os.system("python {}".format(cmd))

        # NOTE we can skip this if we have a way ship MLX
        # PyTorch safetensors to MLX safetensors
        model_dir_local = model_dir.replace("/", "-")
        model_dir_mlx = f"{model_dir_local}-mlx"
        model_dir_mlx_quantized = f"{model_dir_local}-mlx-q"

        dest_model_dir = ""
        quantize_arg = ""

        if not skip_quantize:
            dest_model_dir = model_dir_mlx_quantized
            quantize_arg = "-q"
        else:
            dest_model_dir = model_dir_mlx

        local_arg = "--local" if local else ""

        if tokenizer_dir is not None and gguf_model_path is not None:
            if not local:
                assert mlx_utils is not None
                tokenizer_dir_local = tokenizer_dir.replace("/", "-")
                mlx_utils.fetch_tokenizer_from_hub(tokenizer_dir, tokenizer_dir_local)

            script = os.path.join(cli_dir, "mlx_explore/gguf_convert_to_mlx.py")
            # no need to pass quantize_arg for now, script automatically detects if quantization is necessary based on whether gguf model is quantized or not
            cmd = f"{script} --gguf {gguf_model_path} --repo {tokenizer_dir} --mlx-path {dest_model_dir}"
            os.system("python {}".format(cmd))

            for filename in os.listdir(model_dir_local):
                shutil.copy(
                    os.path.join(model_dir_local, filename),
                    os.path.join(dest_model_dir, filename),
                )
            shutil.rmtree(model_dir_local, ignore_errors=True)

        else:
            script = os.path.join(cli_dir, "train/lora-mlx/convert.py")
            cmd = f"{script}  --hf-path {model_dir} --mlx-path {dest_model_dir} {quantize_arg} {local_arg}"
            os.system("python {}".format(cmd))

        adapter_file_path = f"{dest_model_dir}/adapters.npz"
        script = os.path.join(cli_dir, "train/lora-mlx/lora.py")
        # train the model with LoRA
        cmd = f"{script} --model {dest_model_dir} --train --data {data_dir} --adapter-file {adapter_file_path} --iters {iters} --save-every 10 --steps-per-eval 10"
        os.system("python {}".format(cmd))

        # TODO copy some downloaded files from the PyTorch model folder
        # Seems to be not a problem if working with a remote download with convert.py


@cli.command()
@click.option(
    "--data-dir", help="Base directory where data is stored.", default="./taxonomy_data"
)
@click.option(
    "--model-dir",
    help="Base directory where model is stored.",
    default="ibm-merlinite-7b-mlx-q",
)
@click.option("--adapter-file", help="LoRA adapter to use for test.", default=None)
@utils.macos_requirement(echo_func=click.secho, exit_exception=click.exceptions.Exit)
# pylint: disable=function-redefined
def test(data_dir, model_dir, adapter_file):
    """Runs basic test to ensure model correctness"""
    if adapter_file is None:
        adapter_file = os.path.join(model_dir, "adapters.npz")
    cli_dir = os.path.dirname(os.path.abspath(__file__))
    script = os.path.join(cli_dir, "train/lora-mlx/lora.py")

    # Load the JSON Lines file
    test_data_dir = f"{data_dir}/test.jsonl"
    with open(test_data_dir, "r", encoding="utf-8") as f:
        test_data = [json.loads(line) for line in f]

    SYS_PROMPT = "You are an AI language model developed by IBM Research. You are a cautious assistant. You carefully follow instructions. You are helpful and harmless and you follow ethical guidelines and promote positive behavior."
    print("system prompt:", SYS_PROMPT)
    for idx, example in enumerate(test_data):
        system = example["system"]
        user = example["user"]
        print("[{}]\n user prompt: {}".format(idx + 1, user))
        print("expected output:", example["assistant"])
        print("\n-----model output BEFORE training----:\n")
        cmd = f'{script} --model {model_dir} --no-adapter --max-tokens 100 --prompt "<|system|>\n{system}\n<|user|>\n{user}\n<|assistant|>\n"'
        os.system("python {}".format(cmd))
        print("\n-----model output AFTER training----:\n")
        cmd = f'{script} --model {model_dir} --adapter-file {adapter_file} --max-tokens 100 --prompt "<|system|>\n{system}\n<|user|>\n{user}\n<|assistant|>\n"'
        os.system("python {}".format(cmd))


@cli.command()
@click.option(
    "--model-dir",
    help="Base directory where model is stored.",
    default="ibm-merlinite-7b-mlx-q",
)
@click.option("--adapter-file", help="LoRA adapter to fuse.", default=None)
@click.option(
    "-sd",
    "--skip-de-quantize",
    help="Skip de-quantization.",
    is_flag=True,
)
@click.option(
    "-sq",
    "--skip-quantize",
    is_flag=True,
    help="Whether to skip quantization while converting to GGUF.",
)
@utils.macos_requirement(echo_func=click.secho, exit_exception=click.exceptions.Exit)
def convert(model_dir, adapter_file, skip_de_quantize, skip_quantize):
    """Converts model to GGUF"""
    if adapter_file is None:
        adapter_file = os.path.join(model_dir, "adapters.npz")
    cli_dir = os.path.dirname(os.path.abspath(__file__))

    dequantize_arg = ""
    source_model_dir = model_dir
    if not skip_de_quantize:
        dequantize_arg = " -d "

    model_dir_fused = f"{source_model_dir}-fused"

    script = os.path.join(cli_dir, "train/lora-mlx/fuse.py")
    cmd = f"{script} --model {source_model_dir} --save-path {model_dir_fused} --adapter-file {adapter_file} {dequantize_arg}"
    # this combines adapter with the original model to produce the updated model
    os.system("python {}".format(cmd))

    model_dir_fused_pt = f"{model_dir_fused}-pt"

    script = os.path.join(cli_dir, "train/lora-mlx/convert.py ")
    cmd = f"{script} --hf-path { model_dir_fused} --mlx-path {model_dir_fused_pt} --local --to-pt"
    # this converts MLX to PyTorch
    os.system("{} {}".format("python", cmd))

    script = os.path.join(cli_dir, "llamacpp/llamacpp_convert_to_gguf.py")
    cmd = f"{script} { model_dir_fused_pt} --pad-vocab"
    # use llama.cpp to convert back to GGUF
    os.system("{} {}".format("python", cmd))

    # quantize 4-bi GGUF (optional)
    if not skip_quantize:
        gguf_model_dir = f"{model_dir_fused_pt}/ggml-model-f16.gguf"
        gguf_model_q_dir = f"{model_dir_fused_pt}/ggml-model-Q4_K_M.gguf"
        script = os.path.join(cli_dir, "llamacpp/quantize")
        cmd = f"{script} {gguf_model_dir} {gguf_model_q_dir} Q4_K_M"
        os.system("{}".format(cmd))<|MERGE_RESOLUTION|>--- conflicted
+++ resolved
@@ -342,25 +342,16 @@
     api_key,
 ):
     """Generates synthetic data to enhance your example data"""
-<<<<<<< HEAD
     server_process = None
     if endpoint_url:
         api_base = endpoint_url
     else:
-=======
-    if endpoint_url is None:
->>>>>>> 14325597
         server_process, api_base = ensure_server(
             ctx.obj.logger,
             ctx.obj.config.serve,
         )
         if not api_base:
             api_base = ctx.obj.config.serve.api_base()
-<<<<<<< HEAD
-=======
-    else:
-        server_process, api_base = (None, endpoint_url)
->>>>>>> 14325597
     try:
         ctx.obj.logger.info(
             f"Generating model '{model}' using {num_cpus} cpus, taxonomy: '{taxonomy_path}' and seed '{seed_file}' against {api_base} server"
