--- conflicted
+++ resolved
@@ -156,18 +156,6 @@
         taxonomy_path = utils.expand_path(
             click.prompt("Path to taxonomy repo", default=taxonomy_path)
         )
-<<<<<<< HEAD
-        try:
-            taxonomy_contents = os.listdir(taxonomy_path)
-        except FileNotFoundError:
-            taxonomy_contents = []
-        if taxonomy_contents:
-            clone_taxonomy_repo = False
-        else:
-            clone_taxonomy_repo = click.confirm(
-                f"`{taxonomy_path}` seems to not exist or is empty. Should I clone {repository} for you?"
-            )
-=======
 
     try:
         taxonomy_contents = os.listdir(taxonomy_path)
@@ -177,9 +165,8 @@
         clone_taxonomy_repo = False
     elif interactive:
         clone_taxonomy_repo = click.confirm(
-            f"`{taxonomy_path}` seems to not exists or is empty. Should I clone {repository} for you?"
-        )
->>>>>>> 5b285def
+            f"`{taxonomy_path}` seems to not exist or is empty. Should I clone {repository} for you?"
+        )
 
     # clone taxonomy repo if it needs to be cloned
     if clone_taxonomy_repo:
