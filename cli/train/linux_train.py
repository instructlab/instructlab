--- conflicted
+++ resolved
@@ -1,10 +1,6 @@
 # Standard
-<<<<<<< HEAD
 import argparse
 import collections
-=======
-from pathlib import Path
->>>>>>> 3e2563d8
 
 # Third Party
 from datasets import load_dataset
@@ -67,11 +63,10 @@
     return output_texts
 
 
-<<<<<<< HEAD
 DeviceInfo = collections.namedtuple("DeviceInfo", "type index device_map")
 
 
-def arg_device(value) -> DeviceInfo:
+class TorchDeviceInfo(click.ParamType):
     """Parse and convert device string
 
     Returns DeviceInfo object:
@@ -79,27 +74,39 @@
     - index is None or CUDA/ROCm device index (0 for first GPU)
     - device_map is a dict
     """
-    if value == "cpu":
-        # all layers on CPU
-        return DeviceInfo("cpu", None, {"": "cpu"})
-    # CUDA/ROCm
-    if not torch.cuda.is_available():
-        raise ValueError(
-            f"{value}: Torch has no CUDA/ROCm support or could not detect "
-            "a compatible device."
-        )
-    try:
-        device = torch.device(value)
-    except RuntimeError as e:
-        raise ValueError(str(e)) from None
-    # map unqualified 'cuda' to current device
-    if device.index is None:
-        device = torch.device(device.type, torch.cuda.current_device())
-    # all layers on a single GPU
-    return DeviceInfo(device.type, device.index, {"": device.index})
-
-
-def report_cuda_device(args, min_vram=0):
+
+    name = "deviceinfo"
+
+    def convert(self, value, param, ctx):
+        if isinstance(value, DeviceInfo):
+            return value
+
+        if value == "cpu":
+            # all layers on CPU
+            return DeviceInfo("cpu", None, {"": "cpu"})
+        # CUDA/ROCm
+        if not torch.cuda.is_available():
+            self.fail(
+                f"{value}: Torch has no CUDA/ROCm support or could not detect "
+                "a compatible device.",
+                param,
+                ctx,
+            )
+        try:
+            device = torch.device(value)
+        except RuntimeError as e:
+            self.fail(str(e), param, ctx)
+        # map unqualified 'cuda' to current device
+        if device.index is None:
+            device = torch.device(device.type, torch.cuda.current_device())
+        # all layers on a single GPU
+        return DeviceInfo(device.type, device.index, {"": device.index})
+
+
+TORCH_DEVICE = TorchDeviceInfo()
+
+
+def report_cuda_device(args_device, min_vram=0):
     """Report CUDA/ROCm device properties"""
     print(f"  NVidia CUDA version: {torch.version.cuda or 'n/a'}")
     print(f"  AMD ROCm HIP version: {torch.version.hip or 'n/a'}")
@@ -113,10 +120,10 @@
         free, total = torch.cuda.mem_get_info(device)
         print(f"  {device} is '{name}' ({_gib(free)} of {_gib(total)} free)")
 
-    if args.device.index is None:
+    if args_device.index is None:
         index = torch.cuda.current_device()
     else:
-        index = args.device.index
+        index = args_device.index
 
     free = torch.cuda.mem_get_info(index)[0]
     if free < min_vram:
@@ -131,57 +138,6 @@
         )
 
 
-def main(args_in: list[str] | None = None) -> None:
-    parser = argparse.ArgumentParser(description="Lab Train for Linux!")
-    parser.add_argument(
-        "--train-file",
-        type=str,
-        help="absolute path to the training file",
-        default=None,
-    )
-    parser.add_argument(
-        "--test-file", type=str, help="absolute path to the testing file", default=None
-    )
-    parser.add_argument(
-        "--num-epochs",
-        type=int,
-        help="number of epochs to run during training",
-        default=None,
-    )
-    # TODO: auto device mapping does not work for some people
-    # https://github.com/instruct-lab/cli/issues/610
-    parser.add_argument(
-        "--device",
-        type=arg_device,
-        help="Enable GPU offloading to device ('cpu', 'cuda', 'cuda:0')",
-        default="cpu",
-    )
-    # TODO: llamacpp_convert_to_gguf.py does not support quantized models, yet.
-    # https://github.com/instruct-lab/cli/issues/579
-    parser.add_argument(
-        "--4-bit-quant",
-        action="store_true",
-        dest="four_bit_quant",
-        help=(
-            "Use BitsAndBytes for 4-bit quantization (requires CUDA "
-            "reduces GPU VRAM usage, and may slow down training)"
-        ),
-    )
-    args = parser.parse_args(args_in)
-
-    if args.four_bit_quant and args.device.type != "cuda":
-        parser.error("4-bit quantization requires --device cuda\n")
-
-    print(f"LINUX_TRAIN.PY: Using device '{args.device}'")
-    if args.device.type == "cuda":
-        # estimated by watching nvtop / radeontop during training
-        min_vram = 11 if args.four_bit_quant else 17
-        report_cuda_device(args, min_vram)
-
-    print("LINUX_TRAIN.PY: NUM EPOCHS IS: ", args.num_epochs)
-    print("LINUX_TRAIN.PY: TRAIN FILE IS: ", args.train_file)
-    print("LINUX_TRAIN.PY: TEST FILE IS: ", args.test_file)
-=======
 @click.command()
 @click.option(
     "--train-file",
@@ -201,12 +157,47 @@
     help="Number of epochs to run during training",
     default=None,
 )
-def train(train_file, test_file, num_epochs):
+@click.option(
+    "--device",
+    type=TORCH_DEVICE,
+    show_default=True,
+    default="cpu",
+    help=(
+        "PyTorch device for Linux training (default: 'cpu'). Use 'cuda' "
+        "for NVidia CUDA / AMD ROCm GPU."
+    ),
+)
+@click.option(
+    "--4-bit-quant",
+    "four_bit_quant",
+    is_flag=True,
+    show_default=True,
+    default=False,
+    help=(
+        "Use BitsAndBytes for 4-bit quantization "
+        "(reduces GPU VRAM usage and may slow down training)"
+    ),
+)
+def train(
+    train_file: str,
+    test_file: str,
+    num_epochs: int,
+    device: TorchDeviceInfo,
+    four_bit_quant: bool,
+):
     """Lab Train for Linux!"""
+    if four_bit_quant and device.type != "cuda":
+        raise click.ClickException("--4-bit-quant requires CUDA device")
+
     print("LINUX_TRAIN.PY: NUM EPOCHS IS: ", num_epochs)
     print("LINUX_TRAIN.PY: TRAIN FILE IS: ", train_file)
     print("LINUX_TRAIN.PY: TEST FILE IS: ", test_file)
->>>>>>> 3e2563d8
+
+    print(f"LINUX_TRAIN.PY: Using device '{device}'")
+    if device.type == "cuda":
+        # estimated by watching nvtop / radeontop during training
+        min_vram = 11 if four_bit_quant else 17
+        report_cuda_device(device, min_vram)
 
     print("LINUX_TRAIN.PY: LOADING DATASETS")
     # Get the file name
@@ -228,7 +219,7 @@
         response_template_ids, tokenizer=tokenizer
     )
 
-    if args.four_bit_quant:
+    if four_bit_quant:
         print("LINUX_TRAIN.PY: USING 4-bit quantization with BitsAndBytes")
         use_fp16 = True
         bnb_config = BitsAndBytesConfig(
@@ -255,7 +246,7 @@
         config=config,
         trust_remote_code=True,
         low_cpu_mem_usage=True,
-        device_map=args.device.device_map,
+        device_map=device.device_map,
     )
     print(f"LINUX_TRAIN.PY: Model device {model.device}, map: {model.hf_device_map}")
     if model.device.type == "cuda":
